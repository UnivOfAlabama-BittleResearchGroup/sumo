--- conflicted
+++ resolved
@@ -300,16 +300,6 @@
         return myCrossingEdges;
     }
 
-<<<<<<< HEAD
-=======
-    /**@brief Gets the crossed edge ids
-     *@return The list of crossed edge ids in a crossing edge or an empty vector
-     */
-    static const MSEdgeVector& getAllEdges() {
-        return myEdges;
-    }
-
->>>>>>> d6e0bf12
 
     /// @name Access to succeeding/predecessing edges
     /// @{
