#!/usr/bin/env python
"""
@file    plot_net_dump.py
@author  Daniel Krajzewicz
@author  Laura Bieker
@date    2013-10-14
@version $Id$

SUMO, Simulation of Urban MObility; see http://sumo.dlr.de/
Copyright (C) 2008-2015 DLR (http://www.dlr.de/) and contributors

This file is part of SUMO.
SUMO is free software; you can redistribute it and/or modify
it under the terms of the GNU General Public License as published by
the Free Software Foundation; either version 3 of the License, or
(at your option) any later version.
"""
from __future__ import absolute_import
from __future__ import print_function

import os
import subprocess
import sys
import random
from xml.sax.handler import ContentHandler

sys.path.append(os.path.dirname(os.path.dirname(os.path.realpath(__file__))))
import sumolib
from sumolib.visualization import helpers

import matplotlib.pyplot as plt
<<<<<<< HEAD
import matplotlib.cm
=======
import matplotlib
>>>>>>> c918794a


class WeightsReader(ContentHandler):

    """Reads the dump file"""

    def __init__(self, value):
        self._edge2value = {}
        self._value = value
        self._intervals = []

    def startElement(self, name, attrs):
        if name == 'interval':
            self._time = float(attrs['begin'])
            self._edge2value[self._time] = {}
            self._intervals.append(self._time)
        if name == 'edge':
            id = attrs['id']
            if self._value in attrs:
                self._edge2value[self._time][id] = float(attrs[self._value])


def main(args=None):
    """The main function; parses options and plots"""
    # ---------- build and read options ----------
    from optparse import OptionParser
    optParser = OptionParser()
    optParser.add_option("-n", "--net", dest="net", metavar="FILE",
                         help="Defines the network to read")
    optParser.add_option("-i", "--dump-inputs", dest="dumps", metavar="FILE",
                         help="Defines the dump-output files to use as input")
    optParser.add_option("-m", "--measures", dest="measures",
                         default="speed,entered", help="Define which measure to plot")
    optParser.add_option("--min-width", dest="minWidth",
                         type="float", default=.5, help="Defines the minimum edge width")
    optParser.add_option("--max-width", dest="maxWidth",
                         type="float", default=3, help="Defines the maximum edge width")
    optParser.add_option("--log-colors", dest="logColors", action="store_true",
                         default=False, help="If set, colors are log-scaled")
    optParser.add_option("--log-widths", dest="logWidths", action="store_true",
                         default=False, help="If set, widths are log-scaled")
    optParser.add_option("--min-color-value", dest="colorMin",
                         type="float", default=None, help="If set, defines the minimum edge color value")
    optParser.add_option("--max-color-value", dest="colorMax",
                         type="float", default=None, help="If set, defines the maximum edge color value")
    optParser.add_option("--min-width-value", dest="widthMin",
                         type="float", default=None, help="If set, defines the minimum edge width value")
    optParser.add_option("--max-width-value", dest="widthMax",
                         type="float", default=None, help="If set, defines the maximum edge width value")
    optParser.add_option("-v", "--verbose", dest="verbose", action="store_true",
                         default=False, help="If set, the script says what it's doing")
    # standard plot options
    helpers.addInteractionOptions(optParser)
    helpers.addPlotOptions(optParser)
    helpers.addNetOptions(optParser)
    # parse
    options, remaining_args = optParser.parse_args(args=args)

    if options.net == None:
        print("Error: a network to load must be given.")
        return 1
    if options.verbose:
        print("Reading network from '%s'" % options.net)
    net = sumolib.net.readNet(options.net)

    if options.measures == None:
        print("Error: a dump file must be given.")
        return 1

    times = []
    hc = None
    if options.dumps.split(",")[0] != "":
        if options.verbose:
            print("Reading colors from '%s'" % options.dumps.split(",")[0])
        hc = WeightsReader(options.measures.split(",")[0])
        sumolib.output.parse_sax(options.dumps.split(",")[0], hc)
        times = hc._edge2value

    hw = None
    if options.dumps.split(",")[1] != "":
        if options.verbose:
            print("Reading widths from '%s'" % options.dumps.split(",")[1])
        hw = WeightsReader(options.measures.split(",")[1])
        sumolib.output.parse_sax(options.dumps.split(",")[1], hw)
        times = hw._edge2value

    for t in times:
        colors = {}
        maxColorValue = None
        minColorValue = None
        for e in net._id2edge:
            if hc and t in hc._edge2value and e in hc._edge2value[t]:
                if options.colorMax != None and hc._edge2value[t][e] > options.colorMax:
                    hc._edge2value[t][e] = options.colorMax
                if options.colorMin != None and hc._edge2value[t][e] < options.colorMin:
                    hc._edge2value[t][e] = options.colorMin
                if maxColorValue == None or maxColorValue < hc._edge2value[t][e]:
                    maxColorValue = hc._edge2value[t][e]
                if minColorValue == None or minColorValue > hc._edge2value[t][e]:
                    minColorValue = hc._edge2value[t][e]
                colors[e] = hc._edge2value[t][e]
        if options.colorMax != None:
            maxColorValue = options.colorMax
        if options.colorMin != None:
            minColorValue = options.colorMin
        if options.logColors:
            helpers.logNormalise(colors, maxColorValue)
        else:
            helpers.linNormalise(colors, minColorValue, maxColorValue)
        for e in colors:
            colors[e] = helpers.getColor(options, colors[e], 1.)
        if options.verbose:
            print("Color values are between %s and %s" % (minColorValue, maxColorValue))

        widths = {}
        maxWidthValue = None
        minWidthValue = None
        for e in net._id2edge:
            if hw and t in hw._edge2value and e in hw._edge2value[t]:
                v = abs(hw._edge2value[t][e])
                if options.widthMax != None and v > options.widthMax:
                    v = options.widthMax
                if options.widthMin != None and v < options.widthMin:
                    v = options.widthMin
                if not maxWidthValue or maxWidthValue < v:
                    maxWidthValue = v
                if not minWidthValue or minWidthValue > v:
                    minWidthValue = v
                widths[e] = v
        if options.widthMax != None:
            maxWidthValue = options.widthMax
        if options.widthMin != None:
            minWidthValue = options.widthMin
        if options.logWidths:
            helpers.logNormalise(widths, options.colorMax)
        else:
            helpers.linNormalise(widths, minWidthValue, maxWidthValue)
        for e in widths:
            widths[e] = options.minWidth + widths[e] * \
                (options.maxWidth - options.minWidth)
        if options.verbose:
            print("Width values are between %s and %s" % (minWidthValue, maxWidthValue))

        fig, ax = helpers.openFigure(options)
        ax.set_aspect("equal", None, 'C')
        helpers.plotNet(net, colors, widths, options)

        # drawing the legend, at least for the colors
<<<<<<< HEAD
        sm = matplotlib.cm.ScalarMappable(cmap=matplotlib.cm.get_cmap(
            options.colormap), norm=plt.normalize(vmin=minColorValue, vmax=maxColorValue))
=======
        sm = plt.cm.ScalarMappable(cmap=matplotlib.cm.get_cmap(
            options.colormap), norm=matplotlib.colors.Normalize(vmin=minColorValue, vmax=maxColorValue))
>>>>>>> c918794a
        # "fake up the array of the scalar mappable. Urgh..." (pelson, http://stackoverflow.com/questions/8342549/matplotlib-add-colorbar-to-a-sequence-of-line-plots)
        sm._A = []
        plt.colorbar(sm)

        options.nolegend = True
        optName = None
        if options.output and options.output.find("%s") >= 0:
            m, s = divmod(int(t), 60)
            h, m = divmod(m, 60)
            timeStr = "%02d:%02d:%02d" % (h, m, s)
            ax.text(7300, 15500, timeStr, bbox={
                    'facecolor': 'white', 'pad': 10}, size=16)
            optName = options.output.replace("%s", str(t))
        helpers.closeFigure(fig, ax, options, False, optName)
        if optName == None:
            return 0
    return 0

if __name__ == "__main__":
    sys.exit(main(sys.argv))<|MERGE_RESOLUTION|>--- conflicted
+++ resolved
@@ -29,11 +29,7 @@
 from sumolib.visualization import helpers
 
 import matplotlib.pyplot as plt
-<<<<<<< HEAD
-import matplotlib.cm
-=======
 import matplotlib
->>>>>>> c918794a
 
 
 class WeightsReader(ContentHandler):
@@ -182,13 +178,8 @@
         helpers.plotNet(net, colors, widths, options)
 
         # drawing the legend, at least for the colors
-<<<<<<< HEAD
-        sm = matplotlib.cm.ScalarMappable(cmap=matplotlib.cm.get_cmap(
-            options.colormap), norm=plt.normalize(vmin=minColorValue, vmax=maxColorValue))
-=======
         sm = plt.cm.ScalarMappable(cmap=matplotlib.cm.get_cmap(
             options.colormap), norm=matplotlib.colors.Normalize(vmin=minColorValue, vmax=maxColorValue))
->>>>>>> c918794a
         # "fake up the array of the scalar mappable. Urgh..." (pelson, http://stackoverflow.com/questions/8342549/matplotlib-add-colorbar-to-a-sequence-of-line-plots)
         sm._A = []
         plt.colorbar(sm)
