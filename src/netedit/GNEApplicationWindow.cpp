--- conflicted
+++ resolved
@@ -107,17 +107,14 @@
     FXMAPFUNC(SEL_UPDATE,   MID_GNE_HOTKEY_CTRL_SHIFT_K,            GNEApplicationWindow::onUpdNeedsNetwork),
     FXMAPFUNC(SEL_COMMAND,  MID_GNE_TOOLBARFILE_SAVETLSPROGRAMS_AS, GNEApplicationWindow::onCmdSaveTLSProgramsAs),
     FXMAPFUNC(SEL_UPDATE,   MID_GNE_TOOLBARFILE_SAVETLSPROGRAMS_AS, GNEApplicationWindow::onUpdNeedsNetwork),
-<<<<<<< HEAD
+    FXMAPFUNC(SEL_COMMAND,  MID_HOTKEY_CTRL_W,                      GNEApplicationWindow::onCmdClose),
+    FXMAPFUNC(SEL_UPDATE,   MID_HOTKEY_CTRL_W,                      GNEApplicationWindow::onUpdNeedsNetwork),
     FXMAPFUNC(SEL_COMMAND,  MID_GNE_TOOLBARFILE_SAVEDEMAND,         GNEApplicationWindow::onCmdSaveDemandElements),
     FXMAPFUNC(SEL_UPDATE,   MID_GNE_TOOLBARFILE_SAVEDEMAND,         GNEApplicationWindow::onUpdNeedsNetwork),
     FXMAPFUNC(SEL_COMMAND,  MID_GNE_TOOLBARFILE_SAVEDEMAND_AS,      GNEApplicationWindow::onCmdSaveDemandElementsAs),
     FXMAPFUNC(SEL_UPDATE,   MID_GNE_TOOLBARFILE_SAVEDEMAND_AS,      GNEApplicationWindow::onUpdNeedsNetwork),
     FXMAPFUNC(SEL_COMMAND,  MID_CLOSE,                              GNEApplicationWindow::onCmdClose),
     FXMAPFUNC(SEL_UPDATE,   MID_CLOSE,                              GNEApplicationWindow::onUpdNeedsNetwork),
-=======
-    FXMAPFUNC(SEL_COMMAND,  MID_HOTKEY_CTRL_W,                      GNEApplicationWindow::onCmdClose),
-    FXMAPFUNC(SEL_UPDATE,   MID_HOTKEY_CTRL_W,                      GNEApplicationWindow::onUpdNeedsNetwork),
->>>>>>> 22fb6d29
 
     // Toolbar edit
     FXMAPFUNC(SEL_COMMAND,  MID_GNE_SHORTCUT_E,                     GNEApplicationWindow::onCmdSetMode),
