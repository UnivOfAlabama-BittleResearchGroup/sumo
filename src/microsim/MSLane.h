/****************************************************************************/
// Eclipse SUMO, Simulation of Urban MObility; see https://eclipse.org/sumo
// Copyright (C) 2001-2023 German Aerospace Center (DLR) and others.
// This program and the accompanying materials are made available under the
// terms of the Eclipse Public License 2.0 which is available at
// https://www.eclipse.org/legal/epl-2.0/
// This Source Code may also be made available under the following Secondary
// Licenses when the conditions for such availability set forth in the Eclipse
// Public License 2.0 are satisfied: GNU General Public License, version 2
// or later which is available at
// https://www.gnu.org/licenses/old-licenses/gpl-2.0-standalone.html
// SPDX-License-Identifier: EPL-2.0 OR GPL-2.0-or-later
/****************************************************************************/
/// @file    MSLane.h
/// @author  Christian Roessel
/// @author  Daniel Krajzewicz
/// @author  Jakob Erdmann
/// @author  Christoph Sommer
/// @author  Tino Morenz
/// @author  Michael Behrisch
/// @author  Mario Krumnow
/// @author  Leonhard Luecken
/// @date    Mon, 12 Mar 2001
///
// Representation of a lane in the micro simulation
/****************************************************************************/
#pragma once
#include <config.h>

#include <memory>
#include <vector>
#include <map>
#include <deque>
#include <cassert>
#include <utils/common/Named.h>
#include <utils/common/Parameterised.h>
#include <utils/common/SUMOVehicleClass.h>
#include <utils/vehicle/SUMOVehicle.h>
#include <utils/common/NamedRTree.h>
#include <utils/emissions/PollutantsInterface.h>
#include <utils/geom/PositionVector.h>
#include "MSGlobals.h"
#include "MSLeaderInfo.h"
#include "MSMoveReminder.h"
#include "MSVehicle.h"

#include <utils/foxtools/MFXSynchQue.h>
#ifdef HAVE_FOX
#include <utils/foxtools/MFXWorkerThread.h>
#endif
#include <utils/common/StopWatch.h>


// ===========================================================================
// class declarations
// ===========================================================================
class MSEdge;
class MSBaseVehicle;
class MSLaneChanger;
class MSLink;
class MSVehicleTransfer;
class MSVehicleControl;
class OutputDevice;
class MSLeaderInfo;
class MSJunction;


// ===========================================================================
// type definitions
// ===========================================================================
/// Coverage info
typedef std::map<const MSLane*, std::pair<double, double> >  LaneCoverageInfo;

// ===========================================================================
// class definitions
// ===========================================================================
/**
 * @class MSLane
 * @brief Representation of a lane in the micro simulation
 *
 * Class which represents a single lane. Somekind of the main class of the
 *  simulation. Allows moving vehicles.
 */
class MSLane : public Named, public Parameterised {
public:
    class StoringVisitor {
    public:
        /// @brief Constructor
        StoringVisitor(std::set<const Named*>& objects, const PositionVector& shape,
                       const double range, const int domain)
            : myObjects(objects), myShape(shape), myRange(range), myDomain(domain) {}

        /// @brief Adds the given object to the container
        void add(const MSLane* const l) const;

    private:
        /// @brief The container
        std::set<const Named*>& myObjects;
        const PositionVector& myShape;
        const double myRange;
        const int myDomain;

    private:
        /// @brief invalidated copy constructor
        StoringVisitor(const StoringVisitor& src);

        /// @brief invalidated assignment operator
        StoringVisitor& operator=(const StoringVisitor& src);
    };

    /// needs access to myTmpVehicles (this maybe should be done via double-buffering!!!)
    friend class MSLaneChanger;
    friend class MSLaneChangerSublane;

    friend class MSQueueExport;
    friend class AnyVehicleIterator;

    /// Container for vehicles.
    typedef std::vector<MSVehicle*> VehCont;

    // TODO: Better documentation
    /// @brief AnyVehicleIterator is a structure, which manages the iteration through all vehicles on the lane,
    ///        that may be of importance for the car-following dynamics along that lane. The relevant types of vehicles are:
    ///        1) vehicles with their front on the lane (myVehicles),
    ///        2) vehicles intersecting the lane but with front on another lane (myPartialVehicles)
    ///
    ///        In the context of retrieving linkLeaders during lane changing a third group of vehicles is checked:
    ///        3) vehicles processed during lane changing (myTmpVehicles)
    class AnyVehicleIterator {
    public:
        AnyVehicleIterator(
            const MSLane* lane,
            int i1,
            int i2,
            int i3,
            const int i1End,
            const int i2End,
            const int i3End,
            bool downstream = true) :
            myLane(lane),
            myI1(i1),
            myI2(i2),
            myI3(i3),
            myI1End(i1End),
            myI2End(i2End),
            myI3End(i3End),
            myDownstream(downstream),
            myDirection(downstream ? 1 : -1) {
        }

        bool operator== (AnyVehicleIterator const& other) const {
            return (myI1 == other.myI1
                    && myI2 == other.myI2
                    && myI3 == other.myI3
                    && myI1End == other.myI1End
                    && myI2End == other.myI2End
                    && myI3End == other.myI3End);
        }

        bool operator!= (AnyVehicleIterator const& other) const {
            return !(*this == other);
        }

        const MSVehicle* operator->() {
            return **this;
        }

        const MSVehicle* operator*();

        AnyVehicleIterator& operator++();

    private:
        bool nextIsMyVehicles() const;

        /// @brief the lane that is being iterated
        const MSLane* myLane;
        /// @brief index for myVehicles
        int myI1;
        /// @brief index for myPartialVehicles
        int myI2;
        /// @brief index for myTmpVehicles
        int myI3;
        /// @brief end index for myVehicles
        int myI1End;
        /// @brief end index for myPartialVehicles
        int myI2End;
        /// @brief end index for myTmpVehicles
        int myI3End;
        /// @brief iteration direction
        bool myDownstream;
        /// @brief index delta
        int myDirection;

    };


public:
    /** @enum ChangeRequest
     * @brief Requests set via TraCI
     */
    enum CollisionAction {
        COLLISION_ACTION_NONE,
        COLLISION_ACTION_WARN,
        COLLISION_ACTION_TELEPORT,
        COLLISION_ACTION_REMOVE
    };

    /** @brief Constructor
     *
     * @param[in] id The lane's id
     * @param[in] maxSpeed The speed allowed on this lane
     * @param[in] friction The friction of this lane
     * @param[in] length The lane's length
     * @param[in] edge The edge this lane belongs to
     * @param[in] numericalID The numerical id of the lane
     * @param[in] shape The shape of the lane
     * @param[in] width The width of the lane
     * @param[in] permissions Encoding of the Vehicle classes that may drive on this lane
     * @param[in] index The index of this lane within its parent edge
     * @param[in] isRampAccel Whether this lane is an acceleration lane
     * @see SUMOVehicleClass
     */
    MSLane(const std::string& id, double maxSpeed, double friction, double length, MSEdge* const edge,
           int numericalID, const PositionVector& shape, double width,
           SVCPermissions permissions,
           SVCPermissions changeLeft, SVCPermissions changeRight,
           int index, bool isRampAccel,
           const std::string& type);


    /// @brief Destructor
    virtual ~MSLane();

    /// @brief returns the associated thread index
    inline int getThreadIndex() const {
        return myRNGIndex % MSGlobals::gNumSimThreads;
    }

    /// @brief returns the associated RNG index
    inline int getRNGIndex() const {
        return myRNGIndex;
    }

    /// @brief return the associated RNG
    SumoRNG* getRNG() const {
        return &myRNGs[myRNGIndex];
    }

    /// @brief return the number of RNGs
    static int getNumRNGs() {
        return (int)myRNGs.size();
    }

    /// @brief save random number generator states to the given output device
    static void saveRNGStates(OutputDevice& out);

    /// @brief load random number generator state for the given rng index
    static void loadRNGState(int index, const std::string& state);

    /// @name Additional initialisation
    /// @{

    /** @brief Delayed initialization
     *
     *  Not all lane-members are known at the time the lane is born, above all the pointers
     *   to other lanes, so we have to add them later.
     *
     * @param[in] link An outgoing link
     */
    void addLink(MSLink* link);

    /** @brief Adds a neighbor to this lane
     *
     * @param[in] id The lane's id
     */
<<<<<<< HEAD
    void addNeigh(const std::string& id);

=======
    void setOpposite(MSLane* oppositeLane);

    /** @brief Adds the (overlapping) reverse direction lane to this lane
     *
     * @param[in] id The lane's id
     */
    void setBidiLane(MSLane* bidyLane);
>>>>>>> 69fffa96
    ///@}

    /// @name Used by the GUI for secondary shape visualization
    /// @{
    virtual void addSecondaryShape(const PositionVector& /*shape*/) {}

    virtual double getLengthGeometryFactor(bool /*secondaryShape*/) const {
        return myLengthGeometryFactor;
    }

    virtual const PositionVector& getShape(bool /*secondaryShape*/) const {
        return myShape;
    }
    ///@}


    /// @name interaction with MSMoveReminder
    /// @{

    /** @brief Add a move-reminder to move-reminder container
     *
     * The move reminder will not be deleted by the lane.
     *
     * @param[in] rem The move reminder to add
     */
    virtual void addMoveReminder(MSMoveReminder* rem);


    /** @brief Return the list of this lane's move reminders
     * @return Previously added move reminder
     */
    inline const std::vector< MSMoveReminder* >& getMoveReminders() const {
        return myMoveReminders;
    }
    ///@}



    /// @name Vehicle insertion
    ///@{

    /** @brief Tries to insert the given vehicle
     *
     * The insertion position and speed are determined in dependence
     *  to the vehicle's departure definition, first.
     *
     * Then, the vehicle is tried to be inserted into the lane
     *  using these values by a call to "isInsertionSuccess". The result of
     *  "isInsertionSuccess" is returned.
     *
     * @param[in] v The vehicle to insert
     * @return Whether the vehicle could be inserted
     * @see isInsertionSuccess
     * @see MSVehicle::getDepartureDefinition
     * @see MSVehicle::DepartArrivalDefinition
     */
    bool insertVehicle(MSVehicle& v);


    /** @brief Tries to insert the given vehicle with the given state (speed and pos)
     *
     * Checks whether the vehicle can be inserted at the given position with the
     *  given speed so that no collisions with leader/follower occur and the speed
     *  does not cause unexpected behaviour on consecutive lanes. Returns false
     *  if the vehicle can not be inserted.
     *
     * If the insertion can take place, incorporateVehicle() is called and true is returned.
     *
     * @param[in] vehicle The vehicle to insert
     * @param[in] speed The speed with which it shall be inserted
     * @param[in] pos The position at which it shall be inserted
     * @param[in] posLat The lateral position at which it shall be inserted
     * @param[in] recheckNextLanes Forces patching the speed for not being too fast on next lanes
     * @param[in] notification The cause of insertion (i.e. departure, teleport, parking) defaults to departure
     * @return Whether the vehicle could be inserted
     * @see MSVehicle::enterLaneAtInsertion
     */
    bool isInsertionSuccess(MSVehicle* vehicle, double speed, double pos, double posLat,
                            bool recheckNextLanes,
                            MSMoveReminder::Notification notification);

    // XXX: Documentation?
    bool checkFailure(const MSVehicle* aVehicle, double& speed, double& dist, const double nspeed, const bool patchSpeed, const std::string errorMsg, InsertionCheck check) const;

    /** @brief inserts vehicle as close as possible to the last vehicle on this
     * lane (or at the end of the lane if there is no leader)
     */
    bool lastInsertion(MSVehicle& veh, double mspeed, double posLat, bool patchSpeed);

    /** @brief Tries to insert the given vehicle on any place
     *
     * @param[in] veh The vehicle to insert
     * @param[in] speed The maximum insertion speed
     * @param[in] notification The cause of insertion (i.e. departure, teleport, parking) defaults to departure
     * @return Whether the vehicle could be inserted
     */
    bool freeInsertion(MSVehicle& veh, double speed, double posLat,
                       MSMoveReminder::Notification notification = MSMoveReminder::NOTIFICATION_DEPARTED);


    /** @brief Inserts the given vehicle at the given position
     *
     * No checks are done, vehicle insertion using this method may
     *  generate collisions (possibly delayed).
     * @param[in] veh The vehicle to insert
     * @param[in] pos The position at which the vehicle shall be inserted
     * @param[in] notification The cause of insertion (i.e. departure, teleport, parking) defaults to departure
     * @param[in] posLat The lateral position at which the vehicle shall be inserted
     */
    void forceVehicleInsertion(MSVehicle* veh, double pos, MSMoveReminder::Notification notification, double posLat = 0);
    /// @}



    /// @name Handling vehicles lapping into several lanes (-> partial occupation)
    ///       or which committed a maneuver that will lead them into another (sublane case -> maneuver reservations)
    /// @{
    /** @brief Sets the information about a vehicle lapping into this lane
     *
     * This vehicle is added to myVehicles and may be distinguished from regular
     * vehicles by the disparity between this lane and v->getLane()
     * @param[in] v The vehicle which laps into this lane
     * @return This lane's length
     */
    virtual double setPartialOccupation(MSVehicle* v);

    /** @brief Removes the information about a vehicle lapping into this lane
     * @param[in] v The vehicle which laps into this lane
     */
    virtual void resetPartialOccupation(MSVehicle* v);

    /** @brief Registers the lane change intentions (towards this lane) for the given vehicle
     */
    virtual void setManeuverReservation(MSVehicle* v);

    /** @brief Unregisters a vehicle, which previously registered for maneuvering into this lane
     * @param[in] v The vehicle
     */
    virtual void resetManeuverReservation(MSVehicle* v);

    /** @brief Returns the last vehicles on the lane
     *
     * The information about the last vehicles in this lanes in all sublanes
     * occupied by ego are
     * returned. Partial occupators are included
     * @param[in] ego The vehicle for which to restrict the returned leaderInfo
     * @param[in] minPos The minimum position from which to start search for leaders
     * @param[in] allowCached Whether the cached value may be used
     * @return Information about the last vehicles
     */
    const MSLeaderInfo getLastVehicleInformation(const MSVehicle* ego, double latOffset, double minPos = 0, bool allowCached = true) const;

    /// @brief analogue to getLastVehicleInformation but in the upstream direction
    const MSLeaderInfo getFirstVehicleInformation(const MSVehicle* ego, double latOffset, bool onlyFrontOnLane, double maxPos = std::numeric_limits<double>::max(), bool allowCached = true) const;

    /// @}

    /// @name Access to vehicles
    /// @{

    /** @brief Returns the number of vehicles on this lane (for which this lane
     * is responsible)
     * @return The number of vehicles with their front on this lane
     */
    int getVehicleNumber() const {
        return (int)myVehicles.size();
    }

    /** @brief Returns the number of vehicles on this lane (including partial
     * occupators)
     * @return The number of vehicles with intersecting this lane
     */
    int getVehicleNumberWithPartials() const {
        return (int)myVehicles.size() + (int)myPartialVehicles.size();
    }

    /** @brief Returns the number of vehicles partially on this lane (for which this lane
     * is not responsible)
     * @return The number of vehicles touching this lane but with their front on another lane
     */
    int getPartialVehicleNumber() const {
        return (int)myPartialVehicles.size();
    }


    /** @brief Returns the vehicles container; locks it for microsimulation
     *
     * Please note that it is necessary to release the vehicles container
     *  afterwards using "releaseVehicles".
     * @return The vehicles on this lane
     */
    virtual const VehCont& getVehiclesSecure() const {
        return myVehicles;
    }


    /// @brief begin iterator for iterating over all vehicles touching this lane in downstream direction
    AnyVehicleIterator anyVehiclesBegin() const {
        return AnyVehicleIterator(this, 0, 0, 0,
                                  (int)myVehicles.size(), (int)myPartialVehicles.size(), (int)myTmpVehicles.size(), true);
    }

    /// @brief end iterator for iterating over all vehicles touching this lane in downstream direction
    AnyVehicleIterator anyVehiclesEnd() const {
        return AnyVehicleIterator(this, (int)myVehicles.size(), (int)myPartialVehicles.size(), (int)myTmpVehicles.size(),
                                  (int)myVehicles.size(), (int)myPartialVehicles.size(), (int)myTmpVehicles.size(), true);
    }

    /// @brief begin iterator for iterating over all vehicles touching this lane in upstream direction
    AnyVehicleIterator anyVehiclesUpstreamBegin() const {
        return AnyVehicleIterator(this, (int)myVehicles.size() - 1, (int)myPartialVehicles.size() - 1, (int)myTmpVehicles.size() - 1,
                                  -1, -1, -1, false);
    }

    /// @brief end iterator for iterating over all vehicles touching this lane in upstream direction
    AnyVehicleIterator anyVehiclesUpstreamEnd() const {
        return AnyVehicleIterator(this, -1, -1, -1, -1, -1, -1, false);
    }

    /** @brief Allows to use the container for microsimulation again
     */
    virtual void releaseVehicles() const { }
    /// @}



    /// @name Atomar value getter
    /// @{


    /** @brief Returns this lane's numerical id
     * @return This lane's numerical id
     */
    inline int getNumericalID() const {
        return myNumericalID;
    }


    /** @brief Returns this lane's shape
     * @return This lane's shape
     */
    inline const PositionVector& getShape() const {
        return myShape;
    }

    /// @brief return shape.length() / myLength
    inline double getLengthGeometryFactor() const {
        return myLengthGeometryFactor;
    }

    /// @brief return whether this lane is an acceleration lane
    inline bool isAccelLane() const {
        return myIsRampAccel;
    }

    /// @brief return the type of this lane
    const std::string& getLaneType() const {
        return myLaneType;
    }

    /* @brief fit the given lane position to a visibly suitable geometry position
     * (lane length might differ from geometry length) */
    inline double interpolateLanePosToGeometryPos(double lanePos) const {
        return lanePos * myLengthGeometryFactor;
    }

    /* @brief fit the given lane position to a visibly suitable geometry position
     * and return the coordinates */
    inline const Position geometryPositionAtOffset(double offset, double lateralOffset = 0) const {
        return myShape.positionAtOffset(interpolateLanePosToGeometryPos(offset), lateralOffset);
    }

    /* @brief fit the given geometry position to a valid lane position
     * (lane length might differ from geometry length) */
    inline double interpolateGeometryPosToLanePos(double geometryPos) const {
        return geometryPos / myLengthGeometryFactor;
    }

    /** @brief Returns the lane's maximum speed, given a vehicle's speed limit adaptation
     * @param[in] The vehicle to return the adapted speed limit for
     * @return This lane's resulting max. speed
     */
    inline double getVehicleMaxSpeed(const SUMOTrafficObject* const veh) const {
        if (myRestrictions != nullptr) {
            std::map<SUMOVehicleClass, double>::const_iterator r = myRestrictions->find(veh->getVClass());
            if (r != myRestrictions->end()) {
                return MIN2(veh->getMaxSpeed(), r->second * veh->getChosenSpeedFactor());
            }
        }
        return MIN2(veh->getMaxSpeed(), myMaxSpeed * veh->getChosenSpeedFactor());
    }


    /** @brief Returns the lane's maximum allowed speed
     * @return This lane's maximum allowed speed
     */
    inline double getSpeedLimit() const {
        return myMaxSpeed;
    }

    /** @brief Returns the lane's friction coefficient
    * @return This lane's friction coefficient
    */
    inline double getFrictionCoefficient() const {
        return myFrictionCoefficient;
    }

    /** @brief Returns the lane's length
     * @return This lane's length
     */
    inline double getLength() const {
        return myLength;
    }


    /** @brief Returns the vehicle class permissions for this lane
     * @return This lane's allowed vehicle classes
     */
    inline SVCPermissions getPermissions() const {
        return myPermissions;
    }

    /** @brief Returns the lane's width
     * @return This lane's width
     */
    double getWidth() const {
        return myWidth;
    }

    /** @brief Returns the lane's index
     * @return This lane's index
     */
    int getIndex() const {
        return myIndex;
    }
    /// @}

    /// @brief return the index of the link to the next crossing if this is walkingArea, else -1
    int getCrossingIndex() const;


    /// @name Vehicle movement (longitudinal)
    /// @{

    /** @brief Compute safe velocities for all vehicles based on positions and
     * speeds from the last time step. Also registers
     * ApproachingVehicleInformation for all links
     *
     * This method goes through all vehicles calling their "planMove" method.
     * @see MSVehicle::planMove
     */
    virtual void planMovements(const SUMOTime t);

    /** @brief Register junction approaches for all vehicles after velocities
     * have been planned.
     *
     * This method goes through all vehicles calling their * "setApproachingForAllLinks" method.
     */
    virtual void setJunctionApproaches(const SUMOTime t) const;

    /** @brief This updates the MSLeaderInfo argument with respect to the given MSVehicle.
     *         All leader-vehicles on the same edge, which are relevant for the vehicle
     *         (i.e. with position > vehicle's position) and not already integrated into
     *         the LeaderInfo, are integrated.
     *         The given iterators vehPart and vehRes give access to these vehicles which are
     *         either partial occupators or have issued a maneuver reservation for the lane
     *         (the latter occurs only for the sublane model).
     */
    void updateLeaderInfo(const MSVehicle* veh, VehCont::reverse_iterator& vehPart, VehCont::reverse_iterator& vehRes, MSLeaderInfo& ahead) const;

    /** @brief Executes planned vehicle movements with regards to right-of-way
     *
     * This method goes through all vehicles calling their executeMove method
     * which causes vehicles to update their positions and speeds.
     * Vehicles wich move to the next lane are stored in the targets lane buffer
     *
     * @return Returns true, if all vehicles left the lane.
     *
     * @see MSVehicle::executeMove
     */
    virtual void executeMovements(const SUMOTime t);

    /// Insert buffered vehicle into the real lane.
    virtual void integrateNewVehicles();

    /// @brief updated current vehicle length sum (delayed to avoid lane-order-dependency)
    void updateLengthSum();
    ///@}


    /// @brief short-circut collision check if nothing changed since the last check
    inline bool needsCollisionCheck() const {
        return myNeedsCollisionCheck;
    }

    /// @brief require another collision check due to relevant changes in the simulation
    inline void requireCollisionCheck() {
        myNeedsCollisionCheck = true;
    }

    /// Check if vehicles are too close.
    virtual void detectCollisions(SUMOTime timestep, const std::string& stage);


    /** Returns the information whether this lane may be used to continue
        the current route */
    virtual bool appropriate(const MSVehicle* veh) const;


    /// returns the container with all links !!!
    const std::vector<MSLink*>& getLinkCont() const {
        return myLinks;
    }

    /// returns the link to the given lane or nullptr, if it is not connected
    const MSLink* getLinkTo(const MSLane* const) const;

    /// returns the internal lane leading to the given lane or nullptr, if there is none
    const MSLane* getInternalFollowingLane(const MSLane* const) const;

    /// Returns the entry link if this is an internal lane, else nullptr
    const MSLink* getEntryLink() const;


    /// Returns true if there is not a single vehicle on the lane.
    bool empty() const {
        assert(myVehBuffer.size() == 0);
        return myVehicles.empty();
    }

    /** @brief Sets a new maximum speed for the lane (used by TraCI and MSCalibrator)
     * @param[in] val the new speed in m/s
     */
    void setMaxSpeed(double val);

    /** @brief Sets a new friction coefficient for the lane [*to be later (used by TraCI and MSCalibrator)*]
    * @param[in] val the new friction coefficient [0..1]
    */
    void setFrictionCoefficient(double val);

    /** @brief Sets a new length for the lane (used by TraCI only)
     * @param[in] val the new length in m
     */
    void setLength(double val);

    /** @brief Returns the lane's edge
     * @return This lane's edge
     */
    MSEdge& getEdge() const {
        return *myEdge;
    }


    /** @brief Returns the lane's follower if it is an internal lane, the edge of the lane otherwise
     * @return This lane's follower
     */
    const MSEdge* getNextNormal() const;


    /** @brief Returns 0 if the lane is not internal. Otherwise the first part of the
     *         connection (sequence of internal lanes along junction) corresponding to the lane
     *         is returned and the offset is set to the distance of the begin of this lane
     *         to the begin of the returned.
     */
    const MSLane* getFirstInternalInConnection(double& offset) const;


    /// @brief Static (sic!) container methods
    /// {

    /** @brief Inserts a MSLane into the static dictionary
     *
     * Returns true if the key id isn't already in the dictionary.
     *  Otherwise returns false.
     * @param[in] id The id of the lane
     * @param[in] lane The lane itself
     * @return Whether the lane was added
     * @todo make non-static
     * @todo why is the id given? The lane is named
     */
    static bool dictionary(const std::string& id, MSLane* lane);


    /** @brief Returns the MSLane associated to the key id
     *
     * The lane is returned if exists, otherwise 0 is returned.
     * @param[in] id The id of the lane
     * @return The lane
     */
    static MSLane* dictionary(const std::string& id);


    /** @brief Clears the dictionary */
    static void clear();


    /** @brief Returns the number of stored lanes
     * @return The number of stored lanes
     */
    static int dictSize() {
        return (int)myDict.size();
    }


    /** @brief Adds the ids of all stored lanes into the given vector
     * @param[in, filled] into The vector to add the IDs into
     */
    static void insertIDs(std::vector<std::string>& into);


    /** @brief Fills the given RTree with lane instances
     * @param[in, filled] into The RTree to fill
     * @see TraCILaneRTree
     */
    template<class RTREE>
    static void fill(RTREE& into);


    /// @brief initialize rngs
    static void initRNGs(const OptionsCont& oc);
    /// @}



    // XXX: succLink does not exist... Documentation?
    /** Same as succLink, but does not throw any assertions when
        the succeeding link could not be found;
        Returns the myLinks.end() instead; Further, the number of edges to
        look forward may be given */
    static std::vector<MSLink*>::const_iterator succLinkSec(const SUMOVehicle& veh,
            int nRouteSuccs,
            const MSLane& succLinkSource,
            const std::vector<MSLane*>& conts);


    /** Returns the information whether the given link shows at the end
        of the list of links (is not valid) */
    inline bool isLinkEnd(std::vector<MSLink*>::const_iterator& i) const {
        return i == myLinks.end();
    }

    /** Returns the information whether the given link shows at the end
        of the list of links (is not valid) */
    inline bool isLinkEnd(std::vector<MSLink*>::iterator& i) {
        return i == myLinks.end();
    }

    /** Returns the information whether the lane is has no vehicle and no
        partial occupation*/
    inline bool isEmpty() const {
        return myVehicles.empty() && myPartialVehicles.empty();
    }

    /** Returns whether the lane pertains to an internal edge*/
    bool isInternal() const;

    /** Returns whether the lane pertains to a normal edge*/
    bool isNormal() const;

    /** Returns whether the lane pertains to a crossing edge*/
    bool isCrossing() const;

    /// @brief returns the last vehicle for which this lane is responsible or 0
    MSVehicle* getLastFullVehicle() const;

    /// @brief returns the last vehicle that is fully or partially on this lane
    MSVehicle* getLastAnyVehicle() const;

    /// @brief returns the first vehicle that is fully or partially on this lane
    MSVehicle* getFirstAnyVehicle() const;

    /* @brief remove the vehicle from this lane
     * @param[notify] whether moveReminders of the vehicle shall be triggered
     */
    virtual MSVehicle* removeVehicle(MSVehicle* remVehicle, MSMoveReminder::Notification notification, bool notify = true);

    void leftByLaneChange(MSVehicle* v);
    void enteredByLaneChange(MSVehicle* v);

    /** @brief Returns the lane with the given offset parallel to this one or 0 if it does not exist
     * @param[in] offset The offset of the result lane
     */
    MSLane* getParallelLane(int offset, bool includeOpposite = true) const;


    /** @brief Sets the permissions to the given value. If a transientID is given, the permissions are recored as temporary
     * @param[in] permissions The new permissions
     * @param[in] transientID The id of the permission-modification or the special value PERMANENT
     */
    void setPermissions(SVCPermissions permissions, long long transientID);
    void resetPermissions(long long transientID);
    bool hadPermissionChanges() const;


    inline bool allowsVehicleClass(SUMOVehicleClass vclass) const {
        return (myPermissions & vclass) == vclass;
    }

    /** @brief Returns whether the given vehicle class may change left from this lane */
    inline bool allowsChangingLeft(SUMOVehicleClass vclass) const {
        return (myChangeLeft & vclass) == vclass;
    }

    /** @brief Returns whether the given vehicle class may change left from this lane */
    inline bool allowsChangingRight(SUMOVehicleClass vclass) const {
        return (myChangeRight & vclass) == vclass;
    }

    void addIncomingLane(MSLane* lane, MSLink* viaLink);


    struct IncomingLaneInfo {
        MSLane* lane;
        double length;
        MSLink* viaLink;
    };

    const std::vector<IncomingLaneInfo>& getIncomingLanes() const {
        return myIncomingLanes;
    }


    void addApproachingLane(MSLane* lane, bool warnMultiCon);
    inline bool isApproachedFrom(MSEdge* const edge) {
        return myApproachingLanes.find(edge) != myApproachingLanes.end();
    }
    bool isApproachedFrom(MSEdge* const edge, MSLane* const lane);

    /// @brief Returns vehicle class specific stopOffset for the vehicle
    double getVehicleStopOffset(const MSVehicle* veh) const;

    /// @brief Returns vehicle class specific stopOffsets
    const StopOffset& getLaneStopOffsets() const;

    /// @brief Set vehicle class specific stopOffsets
    void setLaneStopOffset(const StopOffset& stopOffset);

    /** @enum MinorLinkMode
     * @brief determine whether/how getFollowers looks upstream beyond minor links
     */
    enum MinorLinkMode {
        FOLLOW_NEVER = 0,
        FOLLOW_ALWAYS = 1,
        FOLLOW_ONCOMING = 2,
    };

    /// @brief return the sublane followers with the largest missing rear gap among all predecessor lanes (within dist)
    MSLeaderDistanceInfo getFollowersOnConsecutive(const MSVehicle* ego, double backOffset,
            bool allSublanes, double searchDist = -1, MinorLinkMode mLinkMode = FOLLOW_ALWAYS) const;

    /// @brief return by how much further the leader must be inserted to avoid rear end collisions
    double getMissingRearGap(const MSVehicle* leader, double backOffset, double leaderSpeed) const;

    /** @brief Returns the immediate leader of veh and the distance to veh
     * starting on this lane
     *
     * Iterates over the current lane to find a leader and then uses
     * getLeaderOnConsecutive()
     * @param[in] veh The vehicle for which the information shall be computed
     * @param[in] vehPos The vehicle position relative to this lane (may be negative)
     * @param[in] bestLaneConts The succeding lanes that shall be checked (if any)
     * @param[in] dist Optional distance to override default (ego stopDist)
     * @param[in] checkTmpVehicles Whether myTmpVehicles should be used instead of myVehicles
     * @return
     */
    std::pair<MSVehicle* const, double> getLeader(const MSVehicle* veh, const double vehPos, const std::vector<MSLane*>& bestLaneConts, double dist = -1, bool checkTmpVehicles = false) const;

    /** @brief Returns the immediate leader and the distance to him
     *
     * Goes along the vehicle's estimated used lanes (bestLaneConts). For each link,
     *  it is determined whether the vehicle will pass it. If so, the subsequent lane
     *  is investigated. If a vehicle (leader) is found, it is returned, together with the length
     *  of the investigated lanes until this vehicle's end, including the already seen
     *  place (seen).
     *
     * If no leading vehicle was found, <0, -1> is returned.
     *
     * Pretty slow, as it has to go along lanes.
     *
     * @todo: There are some oddities:
     * - what about crossing a link at red, or if a link is closed? Has a following vehicle to be regarded or not?
     *
     * @param[in] dist The distance to investigate
     * @param[in] seen The already seen place (normally the place in front on own lane)
     * @param[in] speed The speed of the vehicle used for determining whether a subsequent link will be opened at arrival time
     * @param[in] veh The vehicle for which the information shall be computed
     * @param[in] bestLaneConts The lanes the vehicle will use in future
     * @return
     */
    std::pair<MSVehicle* const, double> getLeaderOnConsecutive(double dist, double seen,
            double speed, const MSVehicle& veh, const std::vector<MSLane*>& bestLaneConts) const;

    /// @brief Returns the immediate leaders and the distance to them (as getLeaderOnConsecutive but for the sublane case)
    void getLeadersOnConsecutive(double dist, double seen, double speed, const MSVehicle* ego,
                                 const std::vector<MSLane*>& bestLaneConts, MSLeaderDistanceInfo& result, bool oppositeDirection = false) const;


    /// @brief get leaders for ego on the given lane
    void addLeaders(const MSVehicle* vehicle, double vehPos, MSLeaderDistanceInfo& result, bool oppositeDirection = false);


    /** @brief Returns the most dangerous leader and the distance to him
     *
     * Goes along the vehicle's estimated used lanes (bestLaneConts). For each link,
     *  it is determined whether the ego vehicle will pass it. If so, the subsequent lane
     *  is investigated. Check all lanes up to the stopping distance of ego.
     *  Return the leader vehicle (and the gap) which puts the biggest speed constraint on ego.
     *
     * If no leading vehicle was found, <0, -1> is returned.
     *
     * Pretty slow, as it has to go along lanes.
     *
     * @param[in] dist The distance to investigate
     * @param[in] seen The already seen place (normally the place in front on own lane)
     * @param[in] speed The speed of the vehicle used for determining whether a subsequent link will be opened at arrival time
     * @param[in] veh The (ego) vehicle for which the information shall be computed
     * @return
     */
    std::pair<MSVehicle* const, double> getCriticalLeader(double dist, double seen, double speed, const MSVehicle& veh) const;

    /* @brief return the partial vehicle closest behind ego or 0
     * if no such vehicle exists */
    MSVehicle* getPartialBehind(const MSVehicle* ego) const;

    /// @brief get all vehicles that are inlapping from consecutive edges
    MSLeaderInfo getPartialBeyond() const;

    /// @brief Returns all vehicles closer than downstreamDist along the road network starting on the given
    ///        position. Predecessor lanes are searched upstream for the given upstreamDistance.
    /// @note  Re-implementation of the corresponding method in MSDevice_SSM, which cannot be easily adapted, as it gathers
    ///        additional information for conflict lanes, etc.
    /// @param[in] startPos - start position of the search on the first lane
    /// @param[in] downstreamDist - distance to search downstream
    /// @param[in] upstreamDist - distance to search upstream
    /// @param[in/out] checkedLanes - lanes, which were already scanned (current lane is added, if not present,
    ///                otherwise the scan is aborted; TODO: this may disregard unscanned parts of the lane in specific circular set ups.)
    /// @return    vehs - List of vehicles found
    std::set<MSVehicle*> getSurroundingVehicles(double startPos, double downstreamDist, double upstreamDist, std::shared_ptr<LaneCoverageInfo> checkedLanes) const;

    /// @brief Returns all vehicles on the lane overlapping with the interval [a,b]
    /// @note  Does not consider vehs with front on subsequent lanes
    std::set<MSVehicle*> getVehiclesInRange(const double a, const double b) const;

    /// @brief Returns all upcoming junctions within given range along the given (non-internal) continuation lanes measured from given position
    std::vector<const MSJunction*> getUpcomingJunctions(double pos, double range, const std::vector<MSLane*>& contLanes) const;

    /// @brief Returns all upcoming links within given range along the given (non-internal) continuation lanes measured from given position
    std::vector<const MSLink*> getUpcomingLinks(double pos, double range, const std::vector<MSLane*>& contLanes) const;

    /** @brief get the most likely precedecessor lane (sorted using by_connections_to_sorter).
     * The result is cached in myLogicalPredecessorLane
     */
    MSLane* getLogicalPredecessorLane() const;

    /** @brief get normal lane leading to this internal lane, for normal lanes,
     * the lane itself is returned
     */
    const MSLane* getNormalPredecessorLane() const;

    /** @brief return the (first) predecessor lane from the given edge
     */
    MSLane* getLogicalPredecessorLane(const MSEdge& fromEdge) const;


    /** Return the main predecessor lane for the current.
     * If there are several incoming lanes, the first attempt is to return the priorized.
     * If this does not yield an unambiguous lane, the one with the least angle difference
     * to the current is selected.
     */
    MSLane* getCanonicalPredecessorLane() const;


    /** Return the main successor lane for the current.
     * If there are several outgoing lanes, the first attempt is to return the priorized.
     * If this does not yield an unambiguous lane, the one with the least angle difference
     * to the current is selected.
     */
    MSLane* getCanonicalSuccessorLane() const;

    /// @brief get the state of the link from the logical predecessor to this lane
    LinkState getIncomingLinkState() const;

    /// @brief get the list of outgoing lanes
    const std::vector<std::pair<const MSLane*, const MSEdge*> > getOutgoingViaLanes() const;

    /// @brief get the list of all direct (disregarding internal predecessors) non-internal predecessor lanes of this lane
    std::vector<const MSLane*> getNormalIncomingLanes() const;

    /// @name Current state retrieval
    //@{

    /** @brief Returns the mean speed on this lane
     * @return The average speed of vehicles during the last step; default speed if no vehicle was on this lane
     */
    double getMeanSpeed() const;

    /// @brief get the mean speed of all bicycles on this lane
    double getMeanSpeedBike() const;

    /** @brief Returns the overall waiting time on this lane
    * @return The sum of the waiting time of all vehicles during the last step;
    */
    double getWaitingSeconds() const;


    /** @brief Returns the brutto (including minGaps) occupancy of this lane during the last step
     * @return The occupancy during the last step
     */
    double getBruttoOccupancy() const;


    /** @brief Returns the netto (excluding minGaps) occupancy of this lane during the last step (including minGaps)
     * @return The occupancy during the last step
     */
    double getNettoOccupancy() const;


    /** @brief Returns the sum of lengths of vehicles, including their minGaps, which were on the lane during the last step
     * @return The sum of vehicle lengths of vehicles in the last step
     */
    inline double getBruttoVehLenSum() const {
        return myBruttoVehicleLengthSum;
    }


    /** @brief Returns the sum of last step emissions
     * The value is always per 1s, so multiply by step length if necessary.
     * @return emissions of vehicles on this lane during the last step
     */
    template<PollutantsInterface::EmissionType ET>
    double getEmissions() const {
        double ret = 0;
        for (MSVehicle* const v : getVehiclesSecure()) {
            ret += v->getEmissions<ET>();
        }
        releaseVehicles();
        return ret;
    }


    /** @brief Returns the sum of last step noise emissions
     * @return noise emissions of vehicles on this lane during the last step
     */
    double getHarmonoise_NoiseEmissions() const;
    /// @}

    void setRightSideOnEdge(double value, int rightmostSublane) {
        myRightSideOnEdge = value;
        myRightmostSublane = rightmostSublane;
    }

    /// @brief initialized vClass-specific speed limits
    void initRestrictions();

    void checkBufferType();

    double getRightSideOnEdge() const {
        return myRightSideOnEdge;
    }

    int getRightmostSublane() const {
        return myRightmostSublane;
    }

    double getCenterOnEdge() const {
        return myRightSideOnEdge + 0.5 * myWidth;
    }

    /// @brief sorts myPartialVehicles
    void sortPartialVehicles();

    /// @brief sorts myManeuverReservations
    void sortManeuverReservations();

    /// @brief return the neighboring opposite direction lane for lane changing or nullptr
    MSLane* getOpposite() const;

    /// @brief return the opposite direction lane of this lanes edge or nullptr
    MSLane* getParallelOpposite() const;

    /// @brief return the corresponding position on the opposite lane
    double getOppositePos(double pos) const;

    /* @brief find leader for a vehicle depending on the relative driving direction
     * @param[in] ego The ego vehicle
     * @param[in] dist The look-ahead distance when looking at consecutive lanes
     * @param[in] oppositeDir Whether the lane has the opposite driving direction of ego
     * @return the leader vehicle and it's gap to ego
     */
    std::pair<MSVehicle* const, double> getOppositeLeader(const MSVehicle* ego, double dist, bool oppositeDir, MinorLinkMode mLinkMode = MinorLinkMode::FOLLOW_NEVER) const;

    /* @brief find follower for a vehicle that is located on the opposite of this lane
     * @param[in] ego The ego vehicle
     * @return the follower vehicle and it's gap to ego
     */
    std::pair<MSVehicle* const, double> getOppositeFollower(const MSVehicle* ego) const;


    /** @brief Find follower vehicle for the given ego vehicle (which may be on the opposite direction lane)
     * @param[in] ego The ego vehicle
     * @param[in] egoPos The ego position mapped to the current lane
     * @param[in] dist The look-back distance when looking at consecutive lanes
     * @param[in] ignoreMinorLinks Whether backward search should stop at minor links
     * @return the follower vehicle and it's gap to ego
     */
    std::pair<MSVehicle* const, double> getFollower(const MSVehicle* ego, double egoPos, double dist, MinorLinkMode mLinkMode) const;


    ///@brief add parking vehicle. This should only used during state loading
    void addParking(MSBaseVehicle* veh);

    ///@brief remove parking vehicle. This must be syncrhonized when running with GUI
    virtual void removeParking(MSBaseVehicle* veh);

    /// @brief retrieve the parking vehicles (see GUIParkingArea)
    const std::set<const MSBaseVehicle*>& getParkingVehicles() const {
        return myParkingVehicles;
    }

    /// @brief whether this lane is selected in the GUI
    virtual bool isSelected() const {
        return false;
    }

    /// @brief retrieve bidirectional lane or nullptr
    MSLane* getBidiLane() const;

    /// @brief whether this lane must check for junction collisions
    bool mustCheckJunctionCollisions() const;

#ifdef HAVE_FOX
    MFXWorkerThread::Task* getPlanMoveTask(const SUMOTime time) {
        mySimulationTask.init(&MSLane::planMovements, time);
        return &mySimulationTask;
    }

    MFXWorkerThread::Task* getExecuteMoveTask(const SUMOTime time) {
        mySimulationTask.init(&MSLane::executeMovements, time);
        return &mySimulationTask;
    }

    MFXWorkerThread::Task* getLaneChangeTask(const SUMOTime time) {
        mySimulationTask.init(&MSLane::changeLanes, time);
        return &mySimulationTask;
    }
#endif

    std::vector<StopWatch<std::chrono::nanoseconds> >& getStopWatch() {
        return myStopWatch;
    }

    void changeLanes(const SUMOTime time);

    /// @name State saving/loading
    /// @{

    /** @brief Saves the state of this lane into the given stream
     *
     * Basically, a list of vehicle ids
     *
     * @param[in, filled] out The (possibly binary) device to write the state into
     * @todo What about throwing an IOError?
     */
    void saveState(OutputDevice& out);

    /** @brief Remove all vehicles before quick-loading state */
    void clearState();

    /** @brief Loads the state of this segment with the given parameters
     *
     * This method is called for every internal que the segment has.
     *  Every vehicle is retrieved from the given MSVehicleControl and added to this
     *  lane.
     *
     * @param[in] vehIDs The vehicle ids for the current que
     * @param[in] vc The vehicle control to retrieve references vehicles from
     * @todo What about throwing an IOError?
     * @todo What about throwing an error if something else fails (a vehicle can not be referenced)?
     */
    void loadState(const std::vector<std::string>& vehIDs, MSVehicleControl& vc);


    /* @brief helper function for state saving: checks whether any outgoing
     * links are being approached */
    bool hasApproaching() const;

    /// @}


    /** @brief Callback for visiting the lane when traversing an RTree
     *
     * This is used in the TraCIServerAPI_Lane for context subscriptions.
     *
     * @param[in] cont The context doing all the work
     * @see libsumo::Helper::LaneStoringVisitor::add
     */
    void visit(const MSLane::StoringVisitor& cont) const {
        cont.add(this);
    }

    /// @brief whether the lane has pedestrians on it
    bool hasPedestrians() const;

    /// This is just a wrapper around MSPModel::nextBlocking. You should always check using hasPedestrians before calling this method.
    std::pair<const MSPerson*, double> nextBlocking(double minPos, double minRight, double maxLeft, double stopTime = 0, bool bidi = false) const;

    /// @brief return the empty space up to the last standing vehicle or the empty space on the whole lane if no vehicle is standing
    double getSpaceTillLastStanding(const MSVehicle* ego, bool& foundStopped) const;

    /// @brief compute maximum braking distance on this lane
    double getMaximumBrakeDist() const;

    static void initCollisionOptions(const OptionsCont& oc);

    static CollisionAction getCollisionAction() {
        return myCollisionAction;
    }

    static const long CHANGE_PERMISSIONS_PERMANENT = 0;
    static const long CHANGE_PERMISSIONS_GUI = 1;

protected:
    /// moves myTmpVehicles int myVehicles after a lane change procedure
    virtual void swapAfterLaneChange(SUMOTime t);

    /** @brief Inserts the vehicle into this lane, and informs it about entering the network
     *
     * Calls the vehicles enterLaneAtInsertion function,
     *  updates statistics and modifies the active state as needed
     * @param[in] veh The vehicle to be incorporated
     * @param[in] pos The position of the vehicle
     * @param[in] speed The speed of the vehicle
     * @param[in] posLat The lateral position of the vehicle
     * @param[in] at
     * @param[in] notification The cause of insertion (i.e. departure, teleport, parking) defaults to departure
     */
    virtual void incorporateVehicle(MSVehicle* veh, double pos, double speed, double posLat,
                                    const MSLane::VehCont::iterator& at,
                                    MSMoveReminder::Notification notification = MSMoveReminder::NOTIFICATION_DEPARTED);

    /// @brief detect whether a vehicle collids with pedestrians on the junction
    void detectPedestrianJunctionCollision(const MSVehicle* collider, const PositionVector& colliderBoundary, const MSLane* foeLane,
                                           SUMOTime timestep, const std::string& stage);

    /// @brief detect whether there is a collision between the two vehicles
    bool detectCollisionBetween(SUMOTime timestep, const std::string& stage, MSVehicle* collider, MSVehicle* victim,
                                std::set<const MSVehicle*, ComparatorNumericalIdLess>& toRemove,
                                std::set<const MSVehicle*, ComparatorNumericalIdLess>& toTeleport) const;

    /// @brief take action upon collision
    void handleCollisionBetween(SUMOTime timestep, const std::string& stage, const MSVehicle* collider, const MSVehicle* victim,
                                double gap, double latGap,
                                std::set<const MSVehicle*, ComparatorNumericalIdLess>& toRemove,
                                std::set<const MSVehicle*, ComparatorNumericalIdLess>& toTeleport) const;

    /* @brief determine depart speed and whether it may be patched
     * @param[in] veh The departing vehicle
     * @param[out] whether the speed may be patched to account for safety
     * @return the depart speed
     */
    double getDepartSpeed(const MSVehicle& veh, bool& patchSpeed);

    /* @brief determine the lateral depart position
     * @param[in] veh The departing vehicle
     * @return the lateral depart position
     */
    double getDepartPosLat(const MSVehicle& veh);

    /** @brief return the maximum safe speed for insertion behind leaders
     * (a negative value indicates that safe insertion is impossible) */
    double safeInsertionSpeed(const MSVehicle* veh, double seen, const MSLeaderInfo& leaders, double speed);

    /// @brief check whether pedestrians on this lane interfere with vehicle insertion
    bool checkForPedestrians(const MSVehicle* aVehicle, double& speed, double& dist, double pos, bool patchSpeed) const;

    /// @brief check whether any of the outgoing links are being approached
    bool hasApproaching(const std::vector<MSLink*>& links) const;

    /// @brief return length of fractional vehicles on this lane
    double getFractionalVehicleLength(bool brutto) const;

    /// Unique numerical ID (set on reading by netload)
    int myNumericalID;

    /// The shape of the lane
    PositionVector myShape;

    /// The lane index
    int myIndex;

    /** @brief The lane's vehicles.
        This container holds all vehicles that have their front (longitudinally)
        and their center (laterally) on this lane.
        These are the vehicles that this lane is 'responsibly' for (i.e. when executing movements)

        The entering vehicles are inserted at the front
        of  this container and the leaving ones leave from the back, e.g. the
        vehicle in front of the junction (often called first) is
        myVehicles.back() (if it exists). And if it is an iterator at a
        vehicle, ++it points to the vehicle in front. This is the interaction
        vehicle. */
    VehCont myVehicles;

    /** @brief The lane's partial vehicles.
        This container holds all vehicles that are partially on this lane but which are
        in myVehicles of another lane.
        Reasons for partial occupancies include the following
        - the back is still on this lane during regular movement
        - the vehicle is performing a continuous lane-change maneuver
        - sub-lane simulation where vehicles can freely move laterally among the lanes of an edge

        The entering vehicles are inserted at the front
        of this container and the leaving ones leave from the back. */
    VehCont myPartialVehicles;

    /** @brief Container for lane-changing vehicles. After completion of lane-change-
        process, the containers will be swapped with myVehicles. */
    VehCont myTmpVehicles;

    /** @brief Buffer for vehicles that moved from their previous lane onto this one.
     * Integrated after all vehicles executed their moves*/
    MFXSynchQue<MSVehicle*, std::vector<MSVehicle*> > myVehBuffer;

    /** @brief The vehicles which registered maneuvering into the lane within their current action step.
     *         This is currently only relevant for sublane simulation, since continuous lanechanging
     *         uses the partial vehicle mechanism.
     *
     *   The entering vehicles are inserted at the front
     *   of this container and the leaving ones leave from the back. */
    VehCont myManeuverReservations;

    /* @brief list of vehicles that are parking near this lane
     * (not necessarily on the road but having reached their stop on this lane)
     * */
    std::set<const MSBaseVehicle*> myParkingVehicles;

    /// Lane length [m]
    double myLength;

    /// Lane width [m]
    const double myWidth;

    /// Lane's vClass specific stop offset [m]. The map is either of length 0, which means no
    /// special stopOffset was set, or of length 1, where the key is a bitset representing a subset
    /// of the SUMOVehicleClass Enum and the value is the offset in meters.
    StopOffset myLaneStopOffset;

    /// The lane's edge, for routing only.
    MSEdge* const myEdge;

    /// Lane-wide speedlimit [m/s]
    double myMaxSpeed;
    /// Lane-wide friction coefficient [0..1]
    double myFrictionCoefficient;

    /// The vClass permissions for this lane
    SVCPermissions myPermissions;

    /// The vClass permissions for changing from this lane
    SVCPermissions myChangeLeft;
    SVCPermissions myChangeRight;

    /// The original vClass permissions for this lane (before temporary modifications)
    SVCPermissions myOriginalPermissions;

    /// The vClass speed restrictions for this lane
    const std::map<SUMOVehicleClass, double>* myRestrictions;

    /// All direct predecessor lanes
    std::vector<IncomingLaneInfo> myIncomingLanes;

    ///
    mutable MSLane* myLogicalPredecessorLane;

    /// Similar to LogicalPredecessorLane, @see getCanonicalPredecessorLane()
    mutable MSLane* myCanonicalPredecessorLane;

    /// Main successor lane, @see getCanonicalSuccessorLane()
    mutable MSLane* myCanonicalSuccessorLane;

    /// @brief The current length of all vehicles on this lane, including their minGaps
    double myBruttoVehicleLengthSum;

    /// @brief The current length of all vehicles on this lane, excluding their minGaps
    double myNettoVehicleLengthSum;

    /// @brief The length of all vehicles that have left this lane in the current step (this lane, including their minGaps)
    double myBruttoVehicleLengthSumToRemove;

    /// @brief The length of all vehicles that have left this lane in the current step (this lane, excluding their minGaps)
    double myNettoVehicleLengthSumToRemove;

    /** The lane's Links to it's succeeding lanes and the default
        right-of-way rule, i.e. blocked or not blocked. */
    std::vector<MSLink*> myLinks;

    /// All direct internal and direct (disregarding internal predecessors) non-internal predecessor lanes of this lane
    std::map<MSEdge*, std::vector<MSLane*> > myApproachingLanes;

    /// @brief leaders on all sublanes as seen by approaching vehicles (cached)
    mutable MSLeaderInfo myLeaderInfo;
    /// @brief followers on all sublanes as seen by vehicles on consecutive lanes (cached)
    mutable MSLeaderInfo myFollowerInfo;

    /// @brief time step for which myLeaderInfo was last updated
    mutable SUMOTime myLeaderInfoTime;
    /// @brief time step for which myFollowerInfo was last updated
    mutable SUMOTime myFollowerInfoTime;

    /// @brief precomputed myShape.length / myLength
    const double myLengthGeometryFactor;

    /// @brief whether this lane is an acceleration lane
    const bool myIsRampAccel;

    /// @brief the type of this lane
    const std::string myLaneType;

    /// @brief the combined width of all lanes with lower index on myEdge
    double myRightSideOnEdge;
    /// @brief the index of the rightmost sublane of this lane on myEdge
    int myRightmostSublane;

    /// @brief whether a collision check is currently needed
    bool myNeedsCollisionCheck;

    // @brief the neighboring opposite direction or nullptr
    MSLane* myOpposite;

    // @brief bidi lane or nullptr
    MSLane* myBidiLane;

    // @brief transient changes in permissions
    std::map<long long, SVCPermissions> myPermissionChanges;

    // @brief index of the associated thread-rng
    int myRNGIndex;

    /// definition of the static dictionary type
    typedef std::map< std::string, MSLane* > DictType;

    /// Static dictionary to associate string-ids with objects.
    static DictType myDict;

    static std::vector<SumoRNG> myRNGs;

private:
    /// @brief This lane's move reminder
    std::vector< MSMoveReminder* > myMoveReminders;

    /// @brief the action to take on collisions
    static CollisionAction myCollisionAction;
    static bool myCheckJunctionCollisions;
    static double myCheckJunctionCollisionMinGap;
    static SUMOTime myCollisionStopTime;
    static double myCollisionMinGapFactor;
    static bool myExtrapolateSubstepDepart;

    /**
     * @class vehicle_position_sorter
     * @brief Sorts vehicles by their position (descending)
     */
    class vehicle_position_sorter {
    public:
        /// @brief Constructor
        explicit vehicle_position_sorter(const MSLane* lane) :
            myLane(lane) {
        }


        /** @brief Comparing operator
         * @param[in] v1 First vehicle to compare
         * @param[in] v2 Second vehicle to compare
         * @return Whether the first vehicle is further on the lane than the second
         */
        int operator()(MSVehicle* v1, MSVehicle* v2) const;

        const MSLane* myLane;

    };

    /**
     * @class vehicle_reverse_position_sorter
     * @brief Sorts vehicles by their position (ascending)
     */
    class vehicle_natural_position_sorter {
    public:
        /// @brief Constructor
        explicit vehicle_natural_position_sorter(const MSLane* lane) :
            myLane(lane) {
        }


        /** @brief Comparing operator
         * @param[in] v1 First vehicle to compare
         * @param[in] v2 Second vehicle to compare
         * @return Whether the first vehicle is further on the lane than the second
         */
        int operator()(MSVehicle* v1, MSVehicle* v2) const;

        const MSLane* myLane;

    };

    /** @class by_connections_to_sorter
     * @brief Sorts edges by their angle relative to the given edge (straight comes first)
     *
     */
    class by_connections_to_sorter {
    public:
        /// @brief constructor
        explicit by_connections_to_sorter(const MSEdge* const e);

        /// @brief comparing operator
        int operator()(const MSEdge* const e1, const MSEdge* const e2) const;

    private:
        const MSEdge* const myEdge;
        double myLaneDir;
    };



    /** @class incoming_lane_priority_sorter
     * @brief Sorts lanes (IncomingLaneInfos) by their priority or, if this doesn't apply,
     *         wrt. the angle difference magnitude relative to the target lane's angle (straight comes first)
     */
    class incoming_lane_priority_sorter {
    public:
        /// @brief constructor
        explicit incoming_lane_priority_sorter(const MSLane* targetLane);

        /// @brief comparing operator
        int operator()(const IncomingLaneInfo& lane1, const IncomingLaneInfo& lane2) const;

    private:
        const MSLane* const myLane;
        double myLaneDir;
    };


    /** @class outgoing_lane_priority_sorter
     * @brief Sorts lanes (their origin link) by the priority of their noninternal target edges or, if this doesn't yield an unambiguous result,
     *         wrt. the angle difference magnitude relative to the target lane's angle (straight comes first)
     */
    class outgoing_lane_priority_sorter {
    public:
        /// @brief constructor
        explicit outgoing_lane_priority_sorter(const MSLane* sourceLane);

        /// @brief comparing operator
        int operator()(const MSLink* link1, const MSLink* link2) const;

    private:
        double myLaneDir;
    };

    /**
     * @class edge_finder
     */
    class edge_finder {
    public:
        edge_finder(MSEdge* e) : myEdge(e) {}
        bool operator()(const IncomingLaneInfo& ili) const {
            return &(ili.lane->getEdge()) == myEdge;
        }
    private:
        const MSEdge* const myEdge;
    };

#ifdef HAVE_FOX
    /// Type of the function that is called for the simulation stage (e.g. planMovements).
    typedef void(MSLane::*Operation)(const SUMOTime);

    /**
     * @class SimulationTask
     * @brief the routing task which mainly calls reroute of the vehicle
     */
    class SimulationTask : public MFXWorkerThread::Task {
    public:
        SimulationTask(MSLane& l, const SUMOTime time)
            : myLane(l), myTime(time) {}
        void init(Operation operation, const SUMOTime time) {
            myOperation = operation;
            myTime = time;
        }
        void run(MFXWorkerThread* /*context*/) {
            try {
                (myLane.*(myOperation))(myTime);
            } catch (ProcessError& e) {
                WRITE_ERROR(e.what());
            }
        }
    private:
        Operation myOperation = nullptr;
        MSLane& myLane;
        SUMOTime myTime;
    private:
        /// @brief Invalidated assignment operator.
        SimulationTask& operator=(const SimulationTask&) = delete;
    };

    SimulationTask mySimulationTask;
    /// @brief Mutex for access to the cached leader info value
    mutable FXMutex myLeaderInfoMutex;
    /// @brief Mutex for access to the cached follower info value
    mutable FXMutex myFollowerInfoMutex;
    /// @brief Mutex for access to the cached follower info value
    mutable FXMutex myPartialOccupatorMutex;
#endif
    std::vector<StopWatch<std::chrono::nanoseconds> > myStopWatch;

private:
    /// @brief invalidated copy constructor
    MSLane(const MSLane&) = delete;

    /// @brief invalidated assignment operator
    MSLane& operator=(const MSLane&) = delete;


};

// specialized implementation for speedup and avoiding warnings
#define LANE_RTREE_QUAL RTree<MSLane*, MSLane, float, 2, MSLane::StoringVisitor>

template<>
inline float LANE_RTREE_QUAL::RectSphericalVolume(Rect* a_rect) {
    ASSERT(a_rect);
    const float extent0 = a_rect->m_max[0] - a_rect->m_min[0];
    const float extent1 = a_rect->m_max[1] - a_rect->m_min[1];
    return .78539816f * (extent0 * extent0 + extent1 * extent1);
}

template<>
inline LANE_RTREE_QUAL::Rect LANE_RTREE_QUAL::CombineRect(Rect* a_rectA, Rect* a_rectB) {
    ASSERT(a_rectA && a_rectB);
    Rect newRect;
    newRect.m_min[0] = rtree_min(a_rectA->m_min[0], a_rectB->m_min[0]);
    newRect.m_max[0] = rtree_max(a_rectA->m_max[0], a_rectB->m_max[0]);
    newRect.m_min[1] = rtree_min(a_rectA->m_min[1], a_rectB->m_min[1]);
    newRect.m_max[1] = rtree_max(a_rectA->m_max[1], a_rectB->m_max[1]);
    return newRect;
}<|MERGE_RESOLUTION|>--- conflicted
+++ resolved
@@ -273,10 +273,6 @@
      *
      * @param[in] id The lane's id
      */
-<<<<<<< HEAD
-    void addNeigh(const std::string& id);
-
-=======
     void setOpposite(MSLane* oppositeLane);
 
     /** @brief Adds the (overlapping) reverse direction lane to this lane
@@ -284,7 +280,6 @@
      * @param[in] id The lane's id
      */
     void setBidiLane(MSLane* bidyLane);
->>>>>>> 69fffa96
     ///@}
 
     /// @name Used by the GUI for secondary shape visualization
