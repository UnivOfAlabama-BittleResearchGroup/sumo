/****************************************************************************/
// Eclipse SUMO, Simulation of Urban MObility; see https://eclipse.org/sumo
// Copyright (C) 2001-2022 German Aerospace Center (DLR) and others.
// This program and the accompanying materials are made available under the
// terms of the Eclipse Public License 2.0 which is available at
// https://www.eclipse.org/legal/epl-2.0/
// This Source Code may also be made available under the following Secondary
// Licenses when the conditions for such availability set forth in the Eclipse
// Public License 2.0 are satisfied: GNU General Public License, version 2
// or later which is available at
// https://www.gnu.org/licenses/old-licenses/gpl-2.0-standalone.html
// SPDX-License-Identifier: EPL-2.0 OR GPL-2.0-or-later
/****************************************************************************/
/// @file    NEMAController.cpp
/// @author  Tianxin Li
/// @author  Qichao Wang
/// @date    August 2020
///
// An actuated NEMA-phase-compliant traffic light logic
/****************************************************************************/
#include <config.h>

#include <cassert>
#include <utility>
#include <vector>
#include <bitset>
#include <microsim/MSEventControl.h>
#include <microsim/output/MSDetectorControl.h>
#include <microsim/output/MSInductLoop.h>
#include <microsim/MSGlobals.h>
#include <microsim/MSNet.h>
#include "MSTrafficLightLogic.h"
#include "NEMAController.h"
#include <microsim/MSLane.h>
#include <microsim/MSEdge.h>
#include <netload/NLDetectorBuilder.h>
#include <utils/common/StringUtils.h>
#include <utils/common/StringTokenizer.h>
#include "microsim/output/MSE2Collector.h"
#include <sstream>
#include <iostream>
// ===========================================================================
// parameter defaults definitions
// ===========================================================================


#define INVALID_POSITION std::numeric_limits<double>::max() // tl added

// #define DEBUG_NEMA

// ===========================================================================
// method definitions
// ===========================================================================
NEMALogic::NEMALogic(MSTLLogicControl& tlcontrol,
                     const std::string& id, const std::string& programID,
                     const SUMOTime _offset,
                     const Phases& phases,
                     int /*step*/, SUMOTime /*delay*/,
                     const std::map<std::string, std::string>& parameter,
                     const std::string& basePath) :
    MSSimpleTrafficLightLogic(tlcontrol, id, programID, _offset, TrafficLightType::NEMA, phases, 0, phases.front()->minDuration + SIMSTEP, parameter),
    myPhase(phases[0]->duration, phases[0]->getState()) {
    myDetectorLength = StringUtils::toDouble(getParameter("detector-length", "20"));
    myDetectorLengthLeftTurnLane = StringUtils::toDouble(getParameter("detector-length-leftTurnLane", "20"));
    myCycleLength = (StringUtils::toDouble(getParameter("total-cycle-length", getParameter("cycle-length", getParameter(toString(SUMO_ATTR_CYCLETIME), "60")))));
    myNextCycleLength = myCycleLength;
    myDefaultCycleTime = TIME2STEPS(myCycleLength);
    myShowDetectors = StringUtils::toBool(getParameter("show-detectors", toString(OptionsCont::getOptions().getBool("tls.actuated.show-detectors"))));
    myFile = FileHelpers::checkForRelativity(getParameter("file", "NUL"), basePath);
    myFreq = TIME2STEPS(StringUtils::toDouble(getParameter("freq", "300")));
    myVehicleTypes = getParameter("vTypes", "");
    ring1 = getParameter("ring1", "");
    ring2 = getParameter("ring2", "");
    myCabinetType = parseCabinetType(getParameter("cabinetType", "Type170"));

    std::vector<int> VecMinRecall = readParaFromString(getParameter("minRecall","1,2,3,4,5,6,7,8"));
    for (int i = 0; i < (int)VecMinRecall.size(); i++){
        minRecalls[VecMinRecall[i]-1]=true;
        recall[VecMinRecall[i]-1]=true;
    }
    
    std::vector<int> VecMaxRecall = readParaFromString(getParameter("maxRecall",""));
    for (int i = 0; i < (int)VecMaxRecall.size(); i++){
        maxRecalls[VecMaxRecall[i]-1]=true;
        recall[VecMaxRecall[i]-1]=true;
    }
    
#ifdef DEBUG_NEMA
    std::cout<<"minRecall: ";
    for (int i = 0; i<8;i++)
    {
        std::cout<<minRecalls[i]<<'\t';
    }
    std::cout<<std::endl;
    
    std::cout<<"maxRecall: ";
    for (int i = 0; i<8;i++)
    {
        std::cout<<maxRecalls[i]<<'\t';
    }
    std::cout<<std::endl;
#endif
    barriers = getParameter("barrierPhases", "");
    coordinates = getParameter("coordinatePhases", getParameter("barrier2Phases",""));
    fixForceOff = StringUtils::toBool(getParameter("fixForceOff", "false"));
    offset = STEPS2TIME(_offset);
    myNextOffset = offset;
    whetherOutputState = StringUtils::toBool(getParameter("whetherOutputState", "false"));
    coordinateMode = StringUtils::toBool(getParameter("coordinate-mode", "false"));
    greenTransfer = StringUtils::toBool(getParameter("greenTransfer", "true"));
    
    //missing parameter error
    error_handle_not_set(ring1,"ring1");
    error_handle_not_set(ring2,"ring2");
    error_handle_not_set(barriers,"barrierPhases");
    error_handle_not_set(coordinates,"barrier2Phases or coordinatePhases");

    //print to check
#ifdef DEBUG_NEMA
    std::cout << "JunctionID = " << myID << std::endl;
    std::cout << "All parameters after calling constructor are: " << std::endl;
    std::cout << "myDetectorLength = " << myDetectorLength << std::endl;
    std::cout << "cycleLength = " << myCycleLength << std::endl;
    std::cout << "ring1 = " << ring1 << std::endl;
    std::cout << "ring2 = " << ring2 << std::endl;
    std::cout << "barriers = " << barriers << std::endl;
    std::cout << "coordinates = " << coordinates << std::endl;
    std::cout << "offset = " << offset << std::endl;
    std::cout << "whetherOutputState = " << whetherOutputState << std::endl;
    std::cout << "myShowDetectors = " << myShowDetectors << std::endl;
    std::cout << "coordinateMode = " << coordinateMode << std::endl;
    std::cout << "fixForceOff = " << fixForceOff << std::endl;
    std::cout << "greenTransfer = " << greenTransfer << std::endl;
    std::cout << "You reach the end of constructor" << std::endl;
    std::cout << "****************************************\n";
#endif

    // construct the phaseDetectorMapping. In the future this could hold more parameters, such as lock in time or delay
    for (auto p: readParaFromString(ring1)){
        // #TODO clean up this string mess
        std::string cps = "crossPhaseSwitching:";
        int crossPhase = StringUtils::toInt(getParameter(cps.append(std::to_string(p)), "0"));
        phase2DetectorMap[p] = phaseDetectorInfo(crossPhase);
    }
    for (auto p: readParaFromString(ring2)){
        std::string cps = "crossPhaseSwitching:";
        int crossPhase = StringUtils::toInt(getParameter(cps.append(std::to_string(p)), "0"));
        phase2DetectorMap[p] = phaseDetectorInfo(crossPhase);
    }
    // Construct the Cross Mapping
    for (auto const& phaseDetectInfo : phase2DetectorMap){
        if (phaseDetectInfo.second.cpdSource > 0){
            phase2DetectorMap.find(phaseDetectInfo.second.cpdSource) -> second.cpdTarget = phaseDetectInfo.first;
        }
    }

}

NEMALogic::~NEMALogic() { }

void
NEMALogic::init(NLDetectorBuilder& nb) {
    //init the base path for output state
    outputStateFilePath = outputStateFilePath + "/" + myID + "_state_output";
    // std::cout << "outputStaetFilePath = " << outputStateFilePath << std::endl;
    //init cycleRefPoint
    cycleRefPoint = 0;

    //init outputStateFile
    if (whetherOutputState) {
        outputStateFile.open(outputStateFilePath);
        outputStateFile << "Output state changes:\n";
        outputStateFile.close();
    }
    //init phaseStartTime and phaseExpectedDuration
    int phaseNumber = 8;
    for (int i = 0; i < phaseNumber; i++) {
        phaseStartTime[i] = 0;
        phaseExpectedDuration[i] = 0;
    }

    //print to check
    //init minGreen, maxGreen, vehExt, red, and yellow
    for (MSPhaseDefinition* phase : myPhases) {
        int NEMAPhase = string2int(phase->getName());
        int i = NEMAPhase - 1;
        // std::string indexFromName = phase->getName();
        // std::stringstream ss(indexFromName);
        // int NEMAPhase = 0;
        // ss << NEMAPhase;
#ifdef DEBUG_NEMA
        std::cout << "NEMAIndex = " << NEMAPhase << ": ";
#endif
        minGreen[i] = STEPS2TIME(phase->minDuration);
        maxGreen[i] = STEPS2TIME(phase->maxDuration);
        nextMaxGreen[i] = maxGreen[i];
        vehExt[i] = STEPS2TIME(phase->vehext);
        yellowTime[i] = STEPS2TIME(phase->yellow);
        redTime[i] = STEPS2TIME(phase->red);
        //map state G index to laneIDs
        std::string state = phase->getState();
        std::set<std::string> laneIDs = getLaneIDsFromNEMAState(state);
        std::vector<std::string> laneIDs_vector;
        for (std::string laneID : laneIDs) {
            laneIDs_vector.push_back(laneID);
        }
        phase2ControllerLanesMap[NEMAPhase] = laneIDs_vector;
#ifdef DEBUG_NEMA
        std::cout << "minGreen = " << minGreen[i] << "; maxGreen = " << maxGreen[i] << "; vehext = " << vehExt[i] << "; yellow = " << yellowTime[i] << "; redTime = " << redTime[i] << std::endl;
#endif
    }


#ifdef DEBUG_NEMA
    //print to check the phase2ControllerLanesMap
    for (auto item : phase2ControllerLanesMap) {
        std::cout << "NEMA phase index = " << item.first << " have lanes: ";
        for (auto id : item.second) {
            std::cout << id << " ";
        }
        std::cout << std::endl;
    }
#endif


    //init rings
    rings.push_back(readParaFromString(ring1));
    rings.push_back(readParaFromString(ring2));



#ifdef DEBUG_NEMA
    //print to check
    for (int i = 0; i < (int)rings.size(); i++) {
        int count = 0;
        std::cout << "Ring" << i + 1 << " includes phases: \t";
        for (auto j : rings[i]) {
            count++;
            std::cout << j << " ";
            if (count == 2 || count == 4) {
                std::cout << " | ";
            }
        }
        std::cout << std::endl;
    }
#endif

    //init barriers
    barrierPhaseIndecies = readParaFromString(barriers);
    coordinatePhaseIndecies = readParaFromString(coordinates);
    
    // unpack barriers
    r1barrier = barrierPhaseIndecies[0];
    r2barrier = barrierPhaseIndecies[1];
    r1coordinatePhase = coordinatePhaseIndecies[0];
    r2coordinatePhase = coordinatePhaseIndecies[1];

    //init the active index for rings and barriers
    activeRing1Index = 0;
    activeRing2Index = 0;
    activeRing1Phase = 0;
    activeRing2Phase = 0;

    for (int i = 0; (int)rings[0].size(); i++) {
        if (rings[0][i] != 0) {
            #ifdef DEBUG_NEMA
            std::cout << "rings[0]["<<i<<"] = " << rings[0][i] << std::endl;
            #endif
            activeRing1Index = i;
            activeRing1Phase = rings[0][activeRing1Index];
            break;
        }
    }
    for (int i = 0; (int)rings[1].size(); i++) {
        if (rings[1][i] != 0) {
            #ifdef DEBUG_NEMA
            std::cout << "rings[1]["<<i<<"] = " << rings[1][i] << std::endl;
            #endif
            activeRing2Index = i;
            activeRing2Phase = rings[1][activeRing2Index];
            break;
        }
    }

    // Calculate Force offs Based on Timing
    calculateForceOffs();

    // Calculate the Initial Phases
    calculateInitialPhases();


#ifdef DEBUG_NEMA
    //print to check the rings and barriers active phase
    std::cout << "After init, active ring1 phase is " << activeRing1Phase << std::endl;
    std::cout << "After init, active ring2 phase is " << activeRing2Phase << std::endl;


    //print to check the phase definition is correct
    std::cout << "Print to check NEMA phase definitions\n";
    for (auto p : myPhases) {
        std::cout << "index = " << p->getName() << "; ";
        std::cout << "duration (useless) = " << time2string(p->duration) << "; ";
        std::cout << "minDur = " << time2string(p->minDuration) << "; ";
        std::cout << "maxDur = " << time2string(p->maxDuration) << "; ";
        std::cout << "vehext = " << time2string(p->vehext) << "; ";
        std::cout << "yellow = " << time2string(p->yellow) << "; ";
        std::cout << "red = " << time2string(p->red) << "; ";
        std::cout << "state = " << p->getState() << std::endl;
    }
#endif

    //init the traffic light
    MSTrafficLightLogic::init(nb);
    assert(myLanes.size() > 0);
    //iterate through the lanes and build one E2 detector for each lane associated with the traffic light control junction
    for (const LaneVector& lanes : myLanes) {
        for (MSLane* const lane : lanes) {
            //decide the detector length
            double detector_length = 0;
            if (isLeftTurnLane(lane)) {
                detector_length = myDetectorLengthLeftTurnLane;
            } else {
                detector_length = myDetectorLength;
            }
            if (noVehicles(lane->getPermissions())) {
                // do not build detectors on green verges or sidewalks
                continue;
            }
            // Build detector and register them in the detector control
            if (myLaneDetectorMap.find(lane) == myLaneDetectorMap.end()) {
                MSE2Collector* det = nullptr;
                const std::string customID = getParameter(lane->getID());
                if (customID != "") {
                    det = dynamic_cast<MSE2Collector*>(MSNet::getInstance()->getDetectorControl().getTypedDetectors(SUMO_TAG_LANE_AREA_DETECTOR).get(customID));
                    if (det == nullptr) {
                        WRITE_ERROR("Unknown laneAreaDetector '" + customID + "' given as custom detector for NEMA tlLogic '" + getID() + "', program '" + getProgramID() + ".");
                        continue;
                    }
                    //set the detector to be visible in gui
                    det->setVisible(myShowDetectors);
                } else {
                    std::string id = "TLS_" + myID + "_" + myProgramID + "_E2DetectorOnLane_" + lane->getID();
                    // std::cout << "The detectorID = " << id << std::endl;
                    //createE2Detector() method will lead to bad detector showing in sumo-gui
                    //so it is better to use build2Detector() rather than createE2Detector()
                    // det = nb.createE2Detector(id, DU_TL_CONTROL, lane, INVALID_POSITION, lane->getLength(), myDetectorLength, 0, 0, 0, myVehicleTypes, myShowDetectors);
                    // MSNet::getInstance()->getDetectorControl().add(SUMO_TAG_LANE_AREA_DETECTOR, det, myFile, myFreq);
                    nb.buildE2Detector(id, //detectorID
                                       lane, //lane to build this detector
                                       INVALID_POSITION, // set the detector location by end point and length, so this one is set to invalue value so this parameter can be passed
                                       lane->getLength(), // set the end position of the detector at the end of the lane, which is right at the position of stop bar of a junction
                                       detector_length, //detector length
                                       myFile, // detector information output file
                                       myFreq, // detector reading interval
                                       0, // time-based threshold that decribes how much time has to pass until a vehicle is considerred as halting
                                       0, // speed threshold as halting
                                       0, // minimum dist to the next standing vehicle to make this vehicle count as a participant to the jam
                                       myVehicleTypes, //vehicle types to consider, if it is empty, meaning consider all types of vehicles
                                       false, // detector position check. More details could be found on SUMO web
                                       myShowDetectors, // whether to show detectors in sumo-gui
                                       0, //traffic light that triggers aggregation when swithing
                                       0); // outgoing lane that associated with the traffic light

                    //get the detector to be used in the lane detector map loading
                    det = dynamic_cast<MSE2Collector*>(MSNet::getInstance()->getDetectorControl().getTypedDetectors(SUMO_TAG_LANE_AREA_DETECTOR).get(id));
                }
                // print to check
                // std::cout << "E2Detector " << det->getID() << " is built on laneID = " << lane->getID() << std::endl;

                //map the detector to lane and lane to detector
                myLaneDetectorMap[lane] = det;
                myDetectorLaneMap[det] = lane;
                myDetectorInfoVector.push_back(DetectorInfo(det, (int)myPhases.size()));

            }
        }
    }
    //map NEMA phase to detectors
    // std::cout << "start of NEMA phase to detector map building " << std::endl;
    for (auto item : phase2ControllerLanesMap) {
        int NEMAPhaseIndex = item.first;
        std::vector<std::string> laneIDs = item.second;
        std::vector<MSE2Collector*> detectors;
        MSE2Collector* detector = nullptr;
        for (std::string laneID : laneIDs) {
            MSLane* lane = MSLane::dictionary(laneID);
            detector = myLaneDetectorMap[lane];
            detectors.push_back(detector);
        }
        phase2DetectorMap.find(NEMAPhaseIndex) -> second.detectors = detectors;
    }
#ifdef DEBUG_NEMA
    // print to check phase2DetectorMap
    std::cout << "Print to check phase2DetectorMap" << std::endl;
    for (auto item : phase2DetectorMap) {
        std::cout << "The NEMA phase index = " << item.first << " has detectors: \n";
        for (auto det : item.second.detectors) {
            std::cout << '\t' << det->getID() << std::endl;
        }
    }
#endif

    R1State = activeRing1Phase;
    R2State = activeRing2Phase;

    // set the next phase to current for initialization
    myNextPhaseR1 = R1State;
    myNextPhaseR2 = R2State;

    // std::cout << "After init, R1State = " << R1State << std::endl;
    // std::cout << "After init, R2State = " << R2State << std::endl;

    R1RYG = GREEN;
    R2RYG = GREEN;

    wait4R1Green = false;
    wait4R2Green = false;


    // Create the barrier to phase mapping;
    constructBarrierMap(0, myRingBarrierMapping[0]);
    constructBarrierMap(1, myRingBarrierMapping[1]);


#ifdef DEBUG_NEMA
    std::cout << "After init, r1/r2 barrier phase = " << r1barrier << " and " << r2barrier << std::endl;
    std::cout << "After init, r1/r2 coordinate phase = " << r1coordinatePhase << " and " << r2coordinatePhase << std::endl;
#endif

    
    currentState = "";
    // currentR1State = myPhases[R1State - 1]->getState();
    // currentR2State = myPhases[R2State - 1]->getState();
    for (const MSPhaseDefinition* const p : myPhases) {
        if (R1State == string2int(p->getName())) {
            currentR1State = p->getState();
        }
        if (R2State == string2int(p->getName())) {
            currentR2State = p->getState();
        }
    }
#ifdef DEBUG_NEMA
    std::cout << "R1State = " << R1State << " and its state = " << currentR1State << std::endl;
    std::cout << "R2State = " << R2State << " and its state = " << currentR2State << std::endl;
#endif

    //Do not delete. SUMO traffic logic check.
    //SUMO check begin
    const SVCPermissions motorized = ~(SVC_PEDESTRIAN | SVC_BICYCLE);
    std::map<int, std::set<MSE2Collector*>> linkToDetectors;
    std::set<int> actuatedLinks;

    const int numLinks = (int)myLinks.size();
    std::vector<bool> neverMajor(numLinks, true);
    for (const MSPhaseDefinition* phase : myPhases) {
        const std::string& state = phase->getState();
        for (int i = 0; i < numLinks; i++) {
            if (state[i] == LINKSTATE_TL_GREEN_MAJOR) {
                neverMajor[i] = false;
            }
        }
    }
    std::vector<bool> oneLane(numLinks, false);
    for (int i = 0; i < numLinks; i++) {
        for (MSLane* lane : getLanesAt(i)) {
            int numMotorized = 0;
            for (MSLane* l : lane->getEdge().getLanes()) {
                if ((l->getPermissions() & motorized) != 0) {
                    numMotorized++;
                }
            }
            if (numMotorized == 1) {
                oneLane[i] = true;
                break;
            }
        }
    }

    for (const MSPhaseDefinition* phase : myPhases) {
        const int phaseIndex = (int)myDetectorForPhase.size();
        std::set<MSE2Collector*> detectors;
        if (phase->isActuted()) {
            const std::string& state = phase->getState();
            std::set<int> greenLinks;
            std::map<MSE2Collector*, std::set<int>> detectorLinks;

            for (int i = 0; i < numLinks; i++)  {
                if (state[i] == LINKSTATE_TL_GREEN_MAJOR
                        || (state[i] == LINKSTATE_TL_GREEN_MINOR
                            && ((neverMajor[i]  // check1a
                                 && hasMajor(state, getLanesAt(i))) // check1b
                                || oneLane[i])) // check1c
                   ) {
                    greenLinks.insert(i);
                    actuatedLinks.insert(i);
                }

                for (MSLane* lane : getLanesAt(i)) {
                    if (myLaneDetectorMap.count(lane) != 0) {
                        detectorLinks[myLaneDetectorMap[lane]].insert(i);
                    }
                }
            }
            for (auto& item : detectorLinks) {
                MSE2Collector* det = item.first;
                MSLane* detectorLane = myDetectorLaneMap[det];
                bool usable = true;
                // check 1
                for (int j : item.second) {
                    if (greenLinks.count(j) == 0) {
                        usable = false;
                    }
                }

                //check 2
                if (usable) {
                    for (MSLink* link : detectorLane->getLinkCont()) {
                        MSLane* next = link->getLane();
                        if (myLaneDetectorMap.count(next) != 0) {
                            MSE2Collector* nextDet = myLaneDetectorMap[next];
                            for (int j : detectorLinks[nextDet]) {
                                if (greenLinks.count(j) == 0) {
                                    usable = false;
                                    break;
                                }
                            }
                        }
                    }
                }

                if (usable) {
                    detectors.insert(item.first);
                    for (int j : item.second) {
                        linkToDetectors[j].insert(item.first);
                    }
                }
            }
            if (detectors.size() == 0) {
                WRITE_WARNINGF("At NEMA tlLogic '%', actuated phase % has no controlling detector", getID(), toString(phaseIndex));
            }
        }
        std::vector<DetectorInfo*> detectorInfos;
        myDetectorForPhase.push_back(detectorInfos);
        for (MSE2Collector* det : detectors) {
            for (DetectorInfo& detInfo : myDetectorInfoVector) {
                if (detInfo.det == det) {
                    myDetectorForPhase.back().push_back(&detInfo);
                    detInfo.servedPhase[phaseIndex] = true;
                }
            }
        }
    }

    for (int i : actuatedLinks) {
        if (linkToDetectors[i].size() == 0 && myLinks[i].size() > 0
                && (myLinks[i].front()->getLaneBefore()->getPermissions() & motorized) != 0) {
            WRITE_WARNINGF("At NEMA tlLogic '%, linkIndex % has no controlling detector", getID(), toString(i));
        }
    }

    std::string state1 = transitionState(currentR1State, GREEN);
    std::string state2 = transitionState(currentR2State, GREEN);
    myPhase.setState(combineStates(state1, state2));
    myPhase.setName(toString(activeRing1Phase) + "+" + toString(activeRing2Phase));


    //validating timing
    validate_timing();
#ifdef DEBUG_NEMA
    //std::cout << "reach the end of init()\n";
#endif
}

void
NEMALogic::validate_timing(){
    const bool ignoreErrors = StringUtils::toBool(getParameter("ignore-errors", "false"));
    //check cycle length
    for (int ringIndex = 0; ringIndex <= 1; ringIndex++){
        // TS2 Force Offs don't go in order, so using a different method to check cycle time
        double cycleLengthCalculated = 0;
        for (int p : rings[ringIndex]){
            if (p > 0){
                cycleLengthCalculated += (maxGreen[p - 1] + yellowTime[p - 1] + redTime[p - 1]);
            }
        }
        if (coordinateMode && cycleLengthCalculated != myCycleLength){
            int ringNumber = ringIndex + 1;
            const std::string error = "At NEMA tlLogic '" + getID() + "', Ring " + toString(ringNumber) + " does not add to cycle length.";
            if (ignoreErrors) {
                WRITE_WARNING(error);
            } else {
                throw  ProcessError(error);
            }
        }
    }
    // check barriers
    double ring1barrier1_length = forceOffs[r1barrier - 1] + yellowTime[r1barrier - 1] + redTime[r1barrier - 1];
    double ring2barrier1_length = forceOffs[r2barrier - 1] + yellowTime[r2barrier - 1] + redTime[r2barrier - 1];
    if (ring1barrier1_length != ring2barrier1_length){
        const std::string error = "At NEMA tlLogic '" + getID() + "', the phases before barrier 1 from both rings do not add up. (ring1="
                    + toString(ring1barrier1_length) + ", ring2=" + toString(ring2barrier1_length) + ")";
        if (coordinateMode && !ignoreErrors) {
            throw  ProcessError(error);
        } else {
            WRITE_WARNING(error);
        }
    }
    double ring1barrier2_length = forceOffs[r2coordinatePhase - 1] + yellowTime[r2coordinatePhase - 1] + redTime[r2coordinatePhase - 1];
    double ring2barrier2_length = forceOffs[r1coordinatePhase - 1] + yellowTime[r1coordinatePhase - 1] + redTime[r1coordinatePhase - 1];
    if (ring1barrier2_length != ring2barrier2_length){
        const std::string error = "At NEMA tlLogic '" + getID() + "', the phases before barrier 2 from both rings do not add up. (ring1="
                    + toString(ring1barrier2_length) + ", ring2=" + toString(ring2barrier2_length) + ")";
        if (coordinateMode && !ignoreErrors) {
            throw  ProcessError(error);
        } else {
            WRITE_WARNING(error);
        }
    }
    // no offset for non coordinated
    if (!coordinateMode && offset !=0){
        WRITE_WARNINGF("NEMA tlLogic '%' is not coordinated but an offset was set.", getID());
    }
}

void 
NEMALogic::setNewSplits(std::vector<double> newSplits) {
    assert(newSplits.size() == 8);
    for (int i = 0; i < 8; i++) {
        nextMaxGreen[i] = newSplits[i] - yellowTime[i] - redTime[i];
    }
}


void 
NEMALogic::setNewMaxGreens(std::vector<double> newMaxGreens) {
    for (int i = 0; i < 8; i++) {
        nextMaxGreen[i] = newMaxGreens[i];
    }
}


void 
NEMALogic::setNewCycleLength(double newCycleLength) {
    myNextCycleLength = newCycleLength;
}


void
NEMALogic::setNewOffset(double newOffset) {
    myNextOffset = newOffset;
}

//helper methods

std::vector<int> NEMALogic::readParaFromString(std::string s) {
    std::vector<int> output;
    for (char c : s) {
        if (c >= '0' && c <= '9') {
            int temp = c - '0';
            output.push_back(temp);
        }
    }
    return output;
}

std::vector<std::string> NEMALogic::string2vector(std::string s) {
    std::vector<std::string> output;
    std::stringstream ss(s);
    while (ss.good()) {
        std::string substr;
        std::getline(ss, substr, ',');
        output.push_back(substr);
    }
#ifdef DEBUG_NEMA
    //print to check
    for (auto i : output) {
        std::cout << i << std::endl;
    }
#endif
    return output;
}

std::string NEMALogic::combineStates(std::string state1, std::string state2) {
    std::string output = "";
    if (state1.size() != state2.size()) {
        throw ProcessError("At NEMA tlLogic '" + getID() +"', different sizes of NEMA phase states. Please check the NEMA XML");
    }
    for (int i = 0; i < (int)state1.size(); i++) {
        char ch1 = state1[i];
        char ch2 = state2[i];

        // check through this order. 'G' overwrite 'g'.
        if (ch1 == 'G' || ch2 == 'G') {
            output += 'G';
        } else if (ch1 == 'g' || ch2 == 'g') {
            output += 'g';
        } else if (ch1 == 's' || ch2 == 's') {
            output += 's';
        } else if (ch1 == 'y' || ch2 == 'y') {
            output += 'y';
        } else if (ch1 == 'u' || ch2 == 'u') {
            output += 'u';
        } else if (ch1 == 'O' || ch2 == 'O') {
            output += 'O';
        } else if (ch1 == 'o' || ch2 == 'o') {
            output += 'o';
        } else {
            output += 'r';
        }
    }
    return output;
}

bool NEMALogic::isDetectorActivated(int phaseNumber, int depth = 0) const{
    if ( phase2DetectorMap.find(phaseNumber) == phase2DetectorMap.end()) {
        return false;
    } 
    else {
        auto const& detectInfo = phase2DetectorMap.find(phaseNumber)->second;
        if ((phaseNumber != R1State) && (phaseNumber != R2State) && depth < 1){
            // If I am not the active phase & my target is an active phase, don't report when I am called for my own phase 
            if ((detectInfo.cpdTarget == R1State && R1RYG >= GREEN) || (detectInfo.cpdTarget == R2State && R2RYG >= GREEN)){
                return false;
            }
        }
        for (auto det : detectInfo.detectors) {
            if (det->getCurrentVehicleNumber() > 0) {
                return true;
            }
        }
        if (detectInfo.cpdSource > 0 && depth < 1){
            return isDetectorActivated(detectInfo.cpdSource, depth + 1);
        }
        return false;
    }
}


std::map<std::string, double>
NEMALogic::getDetectorStates() const {
    std::map<std::string, double> result;
    for (auto item : myDetectorLaneMap) {
        result[item.first->getID()] = item.first->getCurrentVehicleNumber();
    }
    return result;
}


const MSPhaseDefinition&
NEMALogic::getCurrentPhaseDef() const {
    return myPhase;
}

SUMOTime
NEMALogic::trySwitch() {
    const std::string newState = NEMA_control();
    if (newState != myPhase.getState()) {
        myPhase.setState(newState);
        // ensure that SwitchCommand::execute notices a change
        myStep = 1 - myStep;
    }
    //std::cout << SIMTIME << " " << myPhase.getState() << "\n";
    return TIME2STEPS(TS);
}


std::string
NEMALogic::NEMA_control() {
    std::string outputState = "";
    //controller starts
    SUMOTime now = MSNet::getInstance()->getCurrentTimeStep();
    double currentTimeInSecond = STEPS2TIME(now);

    #ifdef DEBUG_NEMA
    //print to check
    //I didn't use getTimeInCycle(). This is because the cycle reference point may change in the future.
    double currentInCycleTime = ModeCycle(currentTimeInSecond - cycleRefPoint - offset, myCycleLength);
    std::cout << "current time in cycle:\t"<< currentInCycleTime << "\t"<< "phases: "<<R1State<<'\t'<<R2State<< std::endl;
    #endif
    //int R1Phase = activeRing1Phase;
    int R1Phase = R1State;
    int R1Index = R1Phase - 1;

    double durationR1 = currentTimeInSecond - phaseStartTime[R1Index];
    double phaseStartTimeInCycleR1 = ModeCycle(phaseStartTime[R1Index] - cycleRefPoint - offset, myCycleLength);
    //ensure minGreen for each phase
    if (maxRecalls[R1Index]){
        phaseExpectedDuration[R1Index]=maxGreen[R1Index];
    }
    else{
        phaseExpectedDuration[R1Index] = MAX2(phaseExpectedDuration[R1Index], minGreen[R1Index]);
    }
    if (((R1Phase != r1coordinatePhase) || (vehExt[R1Index] > 0 && !coordinateMode)) && (R1RYG == GREEN || R1RYG == GREENREST)) {
        if (isDetectorActivated(R1Phase)) {
            phaseExpectedDuration[R1Index] = MAX2(phaseExpectedDuration[R1Index], durationR1 + vehExt[R1Index]);
            if(fixForceOff){
                phaseExpectedDuration[R1Index] = MIN2(phaseExpectedDuration[R1Index], ModeCycle(forceOffs[R1Index]-phaseStartTimeInCycleR1,myCycleLength));
                #ifdef DEBUG_NEMA
                std::cout<<"R1 phase "<<R1State<<" forceOff "<<forceOffs[R1Index]<<"\tphase start "<<phaseStartTimeInCycleR1<<std::endl;
                #endif
            }
            else{
                phaseExpectedDuration[R1Index] = MIN2(phaseExpectedDuration[R1Index], maxGreen[R1Index]);
            }
        }
    }

    int R2Phase = R2State;
    int R2Index = R2Phase - 1;
    double durationR2 = currentTimeInSecond - phaseStartTime[R2Index];
    double phaseStartTimeInCycleR2 = ModeCycle(phaseStartTime[R2Index] - cycleRefPoint - offset, myCycleLength);
    
    if (maxRecalls[R2Index]){
        phaseExpectedDuration[R2Index]=maxGreen[R2Index];
    }
    else{
        phaseExpectedDuration[R2Index] = MAX2(phaseExpectedDuration[R2Index], minGreen[R2Index]);
    }
    if ((((R2Phase != r2coordinatePhase && R2Phase >= 5) || ((R2Phase >= 5 && vehExt[R2Index] > 0) && !coordinateMode)) && (R2RYG == GREEN || R2RYG == GREENREST))) {
        if (isDetectorActivated(R2Phase)) {
            phaseExpectedDuration[R2Index] = MAX2(phaseExpectedDuration[R2Index], durationR2 + vehExt[R2Index]);
            if (fixForceOff){
                phaseExpectedDuration[R2Index] = MIN2(phaseExpectedDuration[R2Index], ModeCycle(forceOffs[R2Index]-phaseStartTimeInCycleR2,myCycleLength));
                #ifdef DEBUG_NEMA
                std::cout<<"R2 phase "<<R1State<<" forceOff "<<forceOffs[R2Index]<<"\tphase start "<<phaseStartTimeInCycleR2<<std::endl;
                #endif
            }
            else{
                phaseExpectedDuration[R2Index] = MIN2(phaseExpectedDuration[R2Index], maxGreen[R2Index]);
            }
        }
    }

    bool EndCurrentPhaseR1 = false;
    bool EndCurrentPhaseR2 = false;
    if (durationR1 >= phaseExpectedDuration[R1Index]) {
        EndCurrentPhaseR1 = true;
    }
    if (durationR2 >= phaseExpectedDuration[R2Index]) {
        EndCurrentPhaseR2 = true;
    }
    // Green rest can always transition, even if it is at the barrier 
    if (EndCurrentPhaseR1 && (R1Phase == r1barrier)) {
        if ((!EndCurrentPhaseR2  || R2RYG < GREEN) && R1RYG != GREENREST) {
            EndCurrentPhaseR1 = false;
        }
    }
    if (EndCurrentPhaseR1 && (R1Phase == r1coordinatePhase)) {
        if ((!EndCurrentPhaseR2 || R2RYG < GREEN) && R1RYG != GREENREST) {
            EndCurrentPhaseR1 = false;
        }
    }
    if (EndCurrentPhaseR2 && (R2Phase == r2barrier)) {
        if ((!EndCurrentPhaseR1 || R1RYG < GREEN) && R2RYG != GREENREST) {
            EndCurrentPhaseR2 = false;
        }
    }
    if (EndCurrentPhaseR2 && (R2Phase == r2coordinatePhase)) {
        if ((!EndCurrentPhaseR1 || R1RYG < GREEN) && R2RYG != GREENREST) {
            EndCurrentPhaseR2 = false;
        }
    }

    // Falling Edge of Green
    if (EndCurrentPhaseR1 && (!wait4R1Green)) {
        phaseEndTimeR1 = currentTimeInSecond;
        phaseExpectedDuration[R1Index] = 0;
        wait4R1Green = true;
    }
    if (EndCurrentPhaseR2 && (!wait4R2Green)) {
        phaseEndTimeR2 = currentTimeInSecond;
        phaseExpectedDuration[R2Index] = 0;
        wait4R2Green = true;
    }

    // Logic for Green Rest & Green Transfer
    // This requires a detector check. It should only be entered when the lights are green
    // This logic doesn't need to enter at all if in coordinated mode and greenTransfer is disabled
    if (((EndCurrentPhaseR1 && R1RYG >= GREEN) || (EndCurrentPhaseR2 && R2RYG >= GREEN)) && (!coordinateMode || greenTransfer)){
        // Calculate the potential next phases. 
        // Have to do it here and below because the "final" traffic light check is at the end of yellow
        int tempR1Phase;
        int tempR2Phase;
        // Get the next phases, with the first option being staying in the current phase
        std::tie(tempR1Phase, tempR2Phase) = getNextPhases(R1Phase, R2Phase, wait4R1Green, wait4R2Green, true);
        // entry point to green rest. First check detector status, then determine if this should be up next.
        // Green rest is effectively the same as being perpetually past the minimum green timer but not changing
        if ((tempR1Phase == R1Phase && EndCurrentPhaseR1) && (tempR2Phase == R2Phase && EndCurrentPhaseR2) && !coordinateMode){
            // mark that the phases are not desired to end
            EndCurrentPhaseR1 = false;
            EndCurrentPhaseR2 = false;
            wait4R1Green = false;
            wait4R2Green = false;
            // Timing update. This logic should be checked the next step, so only add the simulation timestep.
            // Potential that this needs to be extended in the future.
            phaseEndTimeR1 += TS;
            phaseEndTimeR2 += TS;
            // setting the phase start time to current time - the minimum timer 
            // will still allow the phase to be extended with vehicle detection
            phaseStartTime[R1Index] = currentTimeInSecond - minGreen[R1Index];
            phaseStartTime[R2Index] = currentTimeInSecond - minGreen[R2Index];

            // Set my state to Green Rest
            R1RYG = GREENREST;
            R2RYG = GREENREST;

        } else if (tempR1Phase == R1Phase && EndCurrentPhaseR1 && greenTransfer){
            // This is the logic for green transfer on Ring 1
            // Green transfer occurs when current phase should end but there isn't a better one to go to,
            // even though the other phase might be transitioning 
            if (!EndCurrentPhaseR2 || (tempR2Phase != R2Phase)){
                EndCurrentPhaseR1 = false;
                wait4R1Green = false;
                phaseEndTimeR1 += TS;
                if ((R1Phase == r1barrier || R1Phase == r1coordinatePhase) && R1RYG != GREENREST){
                    // If the "green transfer" is at the barrier, it can't actually move until the other phase is done
                    phaseEndTimeR1 = currentTimeInSecond + phaseExpectedDuration[tempR2Phase - 1];
                    phaseExpectedDuration[R1Index] = phaseExpectedDuration[tempR2Phase - 1];                
                }
                R1RYG = R1RYG == GREENREST? GREENREST : GREENTRANSFER;
            } 
        } else if (tempR2Phase == R2Phase && EndCurrentPhaseR2 && greenTransfer){ 
            if (!EndCurrentPhaseR1 || (tempR1Phase != R1Phase)){
                // This is the logic for green transfer on Ring 2
                EndCurrentPhaseR2 = false;
                wait4R2Green = false;
                phaseEndTimeR2 += TS;
                if ((R2Phase == r2barrier || R2Phase == r2coordinatePhase) && R2RYG != GREENREST){
                    // If the "green transfer" is at the barrier, it can't actually move until the other phase is done
                    phaseEndTimeR2 = currentTimeInSecond + phaseExpectedDuration[tempR1Phase - 1];
                    phaseExpectedDuration[R2Index] = phaseExpectedDuration[tempR1Phase - 1];
                }
                R2RYG = R2RYG == GREENREST? GREENREST : GREENTRANSFER;
            }
        } 
    }


    // Calculate the next phase with knowledge of both rings
    // Next Phase should be calculated on the falling edge of yellow
    bool calculate = false;
    if (wait4R1Green || wait4R2Green) {
        if ((currentTimeInSecond - phaseEndTimeR1 >= yellowTime[R1Index]) && (R1RYG == YELLOW)){
            R1RYG = RED; //red
            calculate = true;
        }
        if ((currentTimeInSecond - phaseEndTimeR2 >= yellowTime[R2Index]) && (R2RYG == YELLOW)){
            R2RYG = RED; //red
            calculate = true;
        }
        if (calculate){
            std::tie(myNextPhaseR1, myNextPhaseR2) = getNextPhases(R1Phase, R2Phase, wait4R1Green, wait4R2Green);
        }
    }

    //enter transtion phase for Ring1
    if (wait4R1Green) {
        if (currentTimeInSecond - phaseEndTimeR1 < yellowTime[R1Index]) {
            // Not removing this if statement for clarity on the transition timing
            R1RYG = YELLOW; //yellow
        } else if (currentTimeInSecond - phaseEndTimeR1 < (yellowTime[R1Index] + redTime[R1Index])) {
            R1RYG = RED; //red
            // TODO: remove the 0.5 (it has timing issues with <1 timesteps)
            bool toUpdate = (currentTimeInSecond - phaseEndTimeR1) < yellowTime[R1Index] + 0.5;
            if (R1Phase == r1coordinatePhase && toUpdate) {
                for (int i = 0; i < 8; i++) {
                    maxGreen[i] = nextMaxGreen[i];
                }
                offset = myNextOffset;
                myCycleLength = myNextCycleLength;
            }
        } else {
            //next phase
            //time 10 R1Phase = 4. Checked
            // R1Phase = nextPhase(rings[0], R1Phase);
            R1Phase = myNextPhaseR1;
            //offset control not included for now
            R1RYG = GREEN; //green
            //update phaseStartTime
            phaseStartTime[R1Phase - 1] = currentTimeInSecond;

            R1State = R1Phase;
            if (R1Phase == r1coordinatePhase) {
                if (coordinateMode) {
                    phaseExpectedDuration[R1Phase - 1] = coordModeCycle(currentTimeInSecond, R1Phase);
                }
            }
            wait4R1Green = false;
        }
    }

    if (wait4R2Green) {
        if ((currentTimeInSecond - phaseEndTimeR2) < yellowTime[R2Index]) {
            R2RYG = YELLOW;
        } else if ((currentTimeInSecond - phaseEndTimeR2) < (yellowTime[R2Index] + redTime[R2Index])) {
            R2RYG = RED;
        } else {
            R2Phase = myNextPhaseR2;
            // R2Phase = nextPhase(rings[1], R2Phase);
            R2RYG = GREEN;
            //update phaseStartTime
            phaseStartTime[R2Phase - 1] = currentTimeInSecond;
            R2State = R2Phase;
            if (R2Phase == r2coordinatePhase) {
                if (coordinateMode) {
<<<<<<< HEAD
                    phaseExpectedDuration[R2Phase - 1] = coordModeCycle(currentTimeInSecond, R2Phase);
=======
                    phaseExpectedDuration[R2Phase - 1] = ModeCycle(myCycleLength - (currentTimeInSecond - cycleRefPoint - offset) - yellowTime[R2Phase - 1] - redTime[R2Phase - 1], myCycleLength);
                    #ifdef DEBUG_NEMA
                    std::cout<<"R2 phase "<<R1Phase<<" is coordinated and has an expected duration of "<<phaseExpectedDuration[R1Phase - 1]<<std::endl;
                    #endif
>>>>>>> b138cd20
                }
            }
            wait4R2Green = false;
        }
    }


    std::string state1 = "";
    for (auto p : myPhases) {
        if (R1State == string2int(p->getName())) {
            state1 = p->getState();
        }
    }
    state1 = transitionState(state1, R1RYG);
    currentR1State = state1;

    std::string state2 = "";
    for (auto p : myPhases) {
        if (R2State == string2int(p->getName())) {
            state2 = p->getState();
        }
    }
    state2 = transitionState(state2, R2RYG);
    currentR2State = state2;

    outputState = combineStates(state1, state2);

    if (currentState != outputState) {
        currentState = outputState;
        if (whetherOutputState) {
            outputStateFile.open(outputStateFilePath, std::ios_base::app);
            outputStateFile << currentTimeInSecond << "\t" << currentState << std::endl;
            outputStateFile.close();
        }

    }
    myPhase.setName(toString(R1Phase) + "+" + toString(R2Phase));
    return outputState;
}

int NEMALogic::nextPhase(std::vector<int> ring, int currentPhase, int& distance, bool sameAllowed) {
    int length = (int)ring.size();
    int flag = 0;
    int nphase = 0; // next phase
    int i = 0; // i represents the distance
    int matching_i = 0;
    for (i = 0; i < length * 2; i++) {
        if (flag == 1) {
            if (ring[i % length] != 0) {
                int tempPhase = ring[i % length];
                if (recall[tempPhase-1] || isDetectorActivated(tempPhase)){
                    nphase=tempPhase;
                    break;
                }
                
#ifdef DEBUG_NEMA
                else{
                    std::cout<<"phase "<<tempPhase<<" was skipped"<<std::endl;
                }
#endif
            }
        }
        if (ring[i % length] == currentPhase) {
            flag = 1;
            matching_i = i;
        }
    }
    if (nphase !=0){
        distance = i;
        return nphase;
    }
    else{
        // this should only occur in the subset
        if (sameAllowed){
            distance = i;
            return ring[matching_i % length];
        } else {
            distance = i + 1;
            return ring[(matching_i + 1) % length];
        }
    }
}


void NEMALogic::constructBarrierMap(int ring, std::vector<std::vector<int>> &barrierMap){
    int flag = 0;
    std::vector<int> barrierOne;
    std::vector<int> barrierTwo;
    for (int localPhase : rings[ring]){
        if (!flag){
            barrierOne.push_back(localPhase);
            if (((localPhase == r1coordinatePhase || localPhase == r1barrier) && ring == 0) || ((localPhase == r2coordinatePhase || localPhase == r2barrier) && ring == 1)){
              flag = 1;
            };
        } else {
            barrierTwo.push_back(localPhase);
        }
    };
    barrierMap.push_back(barrierOne);
    barrierMap.push_back(barrierTwo);
}

int NEMALogic::findBarrier(int phase, int ring) {
    int barrier = 0;
    for (int localPhase : myRingBarrierMapping[ring][1]){
        if (phase == localPhase){
            barrier = 1;
            break;
        }
    }
    return barrier;
}


std::tuple<int, int> NEMALogic::getNextPhases(int R1Phase, int R2Phase, bool toUpdateR1, bool toUpdateR2, bool stayOk) {
    // Only 1 or both can be !toUpdate (otherwise we wouldn't be in this situation)
    int nextR1Phase = R1Phase;
    int nextR2Phase = R2Phase;
    if (!toUpdateR1){
        int r1BarrierNum = findBarrier(R1Phase, 0);
        int d = 0;
        nextR2Phase = nextPhase(myRingBarrierMapping[1][r1BarrierNum], R2Phase, d, stayOk);
        // If we aren't updating both, the search range is only the subset of values on the same side of the barrier;
    } else if (!toUpdateR2){
        int r2BarrierNum = findBarrier(R2Phase, 1);
        int d = 0;
        nextR1Phase = nextPhase(myRingBarrierMapping[0][r2BarrierNum], R1Phase, d, stayOk);
    } else {
        // Both can be updated. We should take the change requiring the least distance travelled around the loop, 
        // and then recalculate the other ring if it is not in the same barrier
        int r1Distance = 0;
        int r2Distance = 0;
        nextR1Phase = nextPhase(rings[0], R1Phase, r1Distance, stayOk);
        nextR2Phase = nextPhase(rings[1], R2Phase, r2Distance, stayOk);
        int r1Barrier = findBarrier(nextR1Phase, 0);
        int r2Barrier = findBarrier(nextR2Phase, 1);
        if ((r1Distance <= r2Distance) && (r1Barrier != r2Barrier)){
            nextR2Phase = nextPhase(myRingBarrierMapping[1][r1Barrier], R2Phase, r2Distance, stayOk);
        } else if ((r1Distance > r2Distance) && (r1Barrier != r2Barrier)){
            nextR1Phase = nextPhase(myRingBarrierMapping[0][r2Barrier], R1Phase, r1Distance, stayOk);
        };
    };
    return std::make_tuple(nextR1Phase, nextR2Phase);
}

//b should be the base of mode
double NEMALogic::ModeCycle(double a, double b) {
    double c = a - b;
    while (c >= b) {
        c = c - b;
    }
    while (c < 0) { //should be minimum green (or may be  not)
        c += b;
    }
    return c;
}

std::string NEMALogic::transitionState(std::string curState, int RYG) {
    std::string newState = "";
    if (RYG >= GREEN) {
        //Green
        newState = curState;

    } else if (RYG == RED) {
        // red
        for (char ch : curState) {
            UNUSED_PARAMETER(ch);
            newState += 'r';
        }
    } else {
        // yellow
        for (char ch : curState) {
            if (ch == 'G' || ch == 'g') {
                newState += 'y';
            } else {
                newState += ch;
            }
        }
    }
    return newState;

}


std::set<std::string> NEMALogic::getLaneIDsFromNEMAState(std::string state) {
    std::set<std::string> output;
    const MSTrafficLightLogic::LinkVectorVector& linkV = MSNet::getInstance()->getTLSControl().get(myID).getActive()->getLinks();
    for (int i = 0; i < (int)state.size(); i++) {
        char ch = state[i];
        if (ch == 'G') {
            for (auto link : linkV[i]) {
                output.insert(link->getLaneBefore()->getID());
            }
        }
    }
    return output;
}

bool NEMALogic::isLeftTurnLane(const MSLane* const lane) const {
    const std::vector<MSLink*> links = lane->getLinkCont();
    if (links.size() == 1 && links.front()->getDirection() == LinkDirection::LEFT) {
        return true;;
    }
    return false;
}

bool
NEMALogic::hasMajor(const std::string& state, const LaneVector& lanes) const {
    for (int i = 0; i < (int)state.size(); i++) {
        if (state[i] == LINKSTATE_TL_GREEN_MAJOR) {
            for (MSLane* cand : getLanesAt(i)) {
                for (MSLane* lane : lanes) {
                    if (lane == cand) {
                        return true;
                    }
                }
            }
        }
    }
    return false;
}


void
NEMALogic::activateProgram() {
    MSTrafficLightLogic::activateProgram();
    for (auto& item : myLaneDetectorMap) {
        item.second->setVisible(true);
    }
}

void
NEMALogic::deactivateProgram() {
    MSTrafficLightLogic::deactivateProgram();
    for (auto& item : myLaneDetectorMap) {
        item.second->setVisible(false);
    }
}

void
NEMALogic::setShowDetectors(bool show) {
    myShowDetectors = show;
    for (auto& item : myLaneDetectorMap) {
        item.second->setVisible(myShowDetectors);
    }
}

int NEMALogic::string2int(std::string s) {
    std::stringstream ss(s);
    int ret = 0;
    ss >> ret;
    return ret;
}


const std::string
NEMALogic::getParameter(const std::string& key, const std::string defaultValue) const {
    if (StringUtils::startsWith(key, "NEMA.")) {
        if (key == "NEMA.phaseCall") {
            std::string out_str=std::to_string(isDetectorActivated(1));
            for (int i = 2; i<=8; i++)
            {
                out_str+=",";
                out_str+=std::to_string(isDetectorActivated(i));
            }
            return out_str;
        } else {
            throw InvalidArgument("Unsupported parameter '" + key + "' for NEMA controller '" + getID() + "'");
        }
    }
    else {
        return Parameterised::getParameter(key, defaultValue);
    }
}


void
NEMALogic::setParameter(const std::string& key, const std::string& value) {
    if (StringUtils::startsWith(key, "NEMA.")) {
        if (key == "NEMA.splits" || key == "NEMA.maxGreens") {
            //splits="2.0 3.0 4.0 5.0 2.0 3.0 4.0 5.0"
            const std::vector<std::string>& tmp = StringTokenizer(value).getVector();
            if (tmp.size() != 8) {
                throw InvalidArgument("Parameter '" + key + "' for NEMA controller '" + getID() + "' requires 8 space-separated values");
            }
            std::vector<double> timing;
            for (const std::string& s : tmp) {
                timing.push_back(StringUtils::toDouble(s));
            }
            if (key == "NEMA.maxGreens") {
                setNewMaxGreens(timing);
            } else {
                setNewSplits(timing);
            }
        } else if (key == "NEMA.cycleLength") {
            setNewCycleLength(StringUtils::toDouble(value));
        } else if (key == "NEMA.offset") {
            setNewOffset(StringUtils::toDouble(value));
        } else {
            throw InvalidArgument("Unsupported parameter '" + key + "' for NEMA controller '" + getID() + "'");
        }
    }
    Parameterised::setParameter(key, value);
}

void
NEMALogic::error_handle_not_set(std::string param_variable, std::string param_name){
    if (param_variable==""){
        throw InvalidArgument("Please set " + param_name + " for NEMA tlLogic '" + getID() + "'");
    }
}


void
NEMALogic::calculateForceOffs170(int r1StartIndex, int r2StartIndex){

    int initialIndexRing[2] = {r1StartIndex, r2StartIndex};

    // calculate force offs with the rings in order
    for (int ringNumber = 0; ringNumber<2;ringNumber++){
        int length = (int)rings[ringNumber].size();
        int aPhaseNumber = rings[ringNumber][initialIndexRing[ringNumber]];
        int aPhaseIndex = aPhaseNumber - 1;
        int nPhaseIndex = aPhaseIndex; //next phase
        int nPhaseNumber = aPhaseNumber;
        forceOffs[aPhaseNumber-1]=maxGreen[aPhaseNumber-1];
        #ifdef DEBUG_NEMA
        std::cout << "Phase  "<<aPhaseNumber <<": force off "<<forceOffs[aPhaseNumber-1]<<std::endl;
        #endif
        for (int i = initialIndexRing[ringNumber]+1; i < length; i++) {
            nPhaseNumber = rings[ringNumber][i];
            nPhaseIndex = nPhaseNumber -1;
            // std::cout <<" ring "<<ringNumber <<" i: "<<i<< " phase: "<<nPhaseNumber<< std::endl;
            if (nPhaseNumber != 0){
                forceOffs[nPhaseIndex] = forceOffs[aPhaseIndex] + maxGreen[nPhaseIndex] + yellowTime[aPhaseIndex]+redTime[aPhaseIndex];
                aPhaseNumber = nPhaseNumber;
                aPhaseIndex = nPhaseIndex;

                #ifdef DEBUG_NEMA
                std::cout << "- Phase "<<aPhaseNumber <<": force off "<<forceOffs[aPhaseIndex]<<std::endl;
                #endif
            }
        }
    }
}


void
NEMALogic::calculateForceOffsTS2(){
    // TS2 "0" cycle time is the start of the "first" coordinated phases.
    // We can find this "0" point by first constructing the forceOffs in sequential order via the 170 method 

    // calculateForceOffs170(r1coordinatePhase - 1, (r2coordinatePhase - 1) % (int)rings[1].size());
    calculateForceOffs170(0, 0);

    // Find phase before Coordinated Phase. C++ makes this so nasty or I just suck at it lol
    int b4[2];
    for (int i = 0; i < 2; i++){
        for (int j = 0; (int)rings[i].size() * 2; i++){
            if (rings[i][(j + 1) % (int)rings[i].size()] == coordinatePhaseIndecies[i]){
                b4[i] = rings[i][j % (int)rings[i].size()];
                break;
            }
        }
    }

    // Switch the Force Off Times to align with TS2 Cycle. 
    double minCoordTime = MIN2(forceOffs[r1coordinatePhase - 1] - maxGreen[r1coordinatePhase - 1], forceOffs[r2coordinatePhase - 1] - maxGreen[r2coordinatePhase - 1]);

    // loop rings individually
    for (int i = 0; i < 2; i++){
        for (int p : rings[i]){
            if (p > 0){
                if ((forceOffs[p - 1] - minCoordTime) >= 0){
                    forceOffs[p - 1] -= minCoordTime;
                }else {
                    forceOffs[p - 1] = (myCycleLength + (forceOffs[p - 1] - minCoordTime));
                }
            }
        }
    } 
}

void
NEMALogic::calculateInitialPhases170(){
    int initialIndexRing [2] = { activeRing1Index, activeRing2Index};
    // calculate initial phases based on in cycle clock
    for (int ringNumber = 0; ringNumber<2;ringNumber++){
        int length = (int)rings[ringNumber].size();
        for (int i = initialIndexRing[ringNumber]; i < length; i++) {
            int aPhaseIndex = rings[ringNumber][i]-1;
            if (aPhaseIndex != -1){
                if (forceOffs[aPhaseIndex] - minGreen[aPhaseIndex] > 0){
                    phaseCutOffs[aPhaseIndex] = forceOffs[aPhaseIndex] - minGreen[aPhaseIndex];
                } else {
                    phaseCutOffs[aPhaseIndex] = myCycleLength - forceOffs[aPhaseIndex] - minGreen[aPhaseIndex];
                }
                #ifdef DEBUG_NEMA
                std::cout << "Phase "<<aPhaseIndex+1<<" cut off is "<<phaseCutOffs[aPhaseIndex]<<std::endl;
                #endif
            }
        }
    }

    // sort phaseCutOffs in order, this is to adapt it to the TS2 algorithm. Type 170 should already be sorted.
    // Slice Phase Cutoffs into Ring1 & Ring 2
    std::vector<IntVector> localRings = rings;
    for (int ringNumber = 0; ringNumber < 2; ringNumber++){
        std::sort(localRings[ringNumber].begin(), localRings[ringNumber].end(), [&](int i, int j) 
        { return phaseCutOffs[i - 1] < phaseCutOffs[j - 1]; });
    }



    // find the current in cycle time
    SUMOTime now = MSNet::getInstance()->getCurrentTimeStep();
    double currentTimeInSecond = STEPS2TIME(now);
    double currentInCycleTime = ModeCycle(currentTimeInSecond - cycleRefPoint - offset, myCycleLength);

    // find the initial phases
    for (int ringNumber = 0; ringNumber < 2; ringNumber++){
        int aPhaseIndex = -1;
        bool found= false;
        // This searches sorted
        for (int p: localRings[ringNumber]) {
            if (p > 0){
                aPhaseIndex = p - 1;
                if (currentInCycleTime < phaseCutOffs[p - 1]){
                    #ifdef DEBUG_NEMA
                    std::cout<<"current in cycle time="<<currentInCycleTime<<" phase: "<<aPhaseIndex<<std::endl;
                    #endif
                    found = true;
                    break;
                }
            }
        }
        if (!found){
            aPhaseIndex = rings[ringNumber][initialIndexRing[ringNumber]]-1; // if the break didn't get triggered, go back to the beginning.
        }
        #ifdef DEBUG_NEMA
        std::cout<<"current in cycle time="<<currentInCycleTime<<" ring "<<ringNumber<< " aphase: "<<aPhaseIndex+1<<std::endl;
        #endif
        if (ringNumber == 0){
            activeRing1Index = aPhaseIndex;
            activeRing1Phase = activeRing1Index + 1;
        }
        else{
            activeRing2Index = aPhaseIndex;
            activeRing2Phase = activeRing2Index + 1;
        }
    }
}

void
NEMALogic::calculateInitialPhasesTS2(){
    // I think this can be the same as 170, but we shall see
    calculateInitialPhases170();
}

double
NEMALogic::coordModeCycle170(double currentTime, int phase){
    return ModeCycle(myCycleLength - (currentTime - cycleRefPoint - offset) - yellowTime[phase - 1] - redTime[phase - 1], myCycleLength);  
};

double
NEMALogic::coordModeCycleTS2(double currentTime, int phase){
    // This puts the phase green for the rest of the cycle, plus the first bit in which it must be green
    return ModeCycle(myCycleLength - (currentTime - cycleRefPoint - offset) - yellowTime[phase - 1] - redTime[phase - 1], myCycleLength) + forceOffs[phase - 1];  
};<|MERGE_RESOLUTION|>--- conflicted
+++ resolved
@@ -1003,14 +1003,7 @@
             R2State = R2Phase;
             if (R2Phase == r2coordinatePhase) {
                 if (coordinateMode) {
-<<<<<<< HEAD
                     phaseExpectedDuration[R2Phase - 1] = coordModeCycle(currentTimeInSecond, R2Phase);
-=======
-                    phaseExpectedDuration[R2Phase - 1] = ModeCycle(myCycleLength - (currentTimeInSecond - cycleRefPoint - offset) - yellowTime[R2Phase - 1] - redTime[R2Phase - 1], myCycleLength);
-                    #ifdef DEBUG_NEMA
-                    std::cout<<"R2 phase "<<R1Phase<<" is coordinated and has an expected duration of "<<phaseExpectedDuration[R1Phase - 1]<<std::endl;
-                    #endif
->>>>>>> b138cd20
                 }
             }
             wait4R2Green = false;
