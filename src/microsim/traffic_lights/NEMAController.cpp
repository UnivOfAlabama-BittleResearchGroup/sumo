/****************************************************************************/
// Eclipse SUMO, Simulation of Urban MObility; see https://eclipse.org/sumo
// Copyright (C) 2001-2022 German Aerospace Center (DLR) and others.
// This program and the accompanying materials are made available under the
// terms of the Eclipse Public License 2.0 which is available at
// https://www.eclipse.org/legal/epl-2.0/
// This Source Code may also be made available under the following Secondary
// Licenses when the conditions for such availability set forth in the Eclipse
// Public License 2.0 are satisfied: GNU General Public License, version 2
// or later which is available at
// https://www.gnu.org/licenses/old-licenses/gpl-2.0-standalone.html
// SPDX-License-Identifier: EPL-2.0 OR GPL-2.0-or-later
/****************************************************************************/
/// @file    NEMAController.cpp
/// @author  Tianxin Li
/// @author  Qichao Wang
/// @date    August 2020
///
// An actuated NEMA-phase-compliant traffic light logic
/****************************************************************************/
#include <config.h>

#include <cassert>
#include <utility>
#include <vector>
#include <bitset>
#include <microsim/MSEventControl.h>
#include <microsim/output/MSDetectorControl.h>
#include <microsim/output/MSInductLoop.h>
#include <microsim/MSGlobals.h>
#include <microsim/MSNet.h>
#include "MSTrafficLightLogic.h"
#include "NEMAController.h"
#include <microsim/MSLane.h>
#include <microsim/MSEdge.h>
#include <netload/NLDetectorBuilder.h>
#include <utils/common/StringUtils.h>
#include <utils/common/StringTokenizer.h>
#include "microsim/output/MSE2Collector.h"
#include <sstream>
#include <iostream>
// ===========================================================================
// parameter defaults definitions
// ===========================================================================


#define INVALID_POSITION std::numeric_limits<double>::max() // tl added

// #define DEBUG_NEMA

// ===========================================================================
// method definitions
// ===========================================================================
NEMALogic::NEMALogic(MSTLLogicControl& tlcontrol,
                     const std::string& id, const std::string& programID,
                     const SUMOTime _offset,
                     const Phases& phases,
                     int /*step*/, SUMOTime /*delay*/,
                     const std::map<std::string, std::string>& parameter,
                     const std::string& basePath) :
    MSSimpleTrafficLightLogic(tlcontrol, id, programID, _offset, TrafficLightType::NEMA, phases, 0, phases.front()->minDuration + SIMSTEP, parameter),
    myPhase(phases[0]->duration, phases[0]->getState()) {
    myDetectorLength = StringUtils::toDouble(getParameter("detector-length", "20"));
    myDetectorLengthLeftTurnLane = StringUtils::toDouble(getParameter("detector-length-leftTurnLane", "20"));
    myCycleLength = (StringUtils::toDouble(getParameter("total-cycle-length", getParameter("cycle-length", getParameter(toString(SUMO_ATTR_CYCLETIME), "60")))));
    myNextCycleLength = myCycleLength;
    myDefaultCycleTime = TIME2STEPS(myCycleLength);
    myShowDetectors = StringUtils::toBool(getParameter("show-detectors", toString(OptionsCont::getOptions().getBool("tls.actuated.show-detectors"))));
    myFile = FileHelpers::checkForRelativity(getParameter("file", "NUL"), basePath);
    myFreq = TIME2STEPS(StringUtils::toDouble(getParameter("freq", "300")));
    myVehicleTypes = getParameter("vTypes", "");
    ring1 = getParameter("ring1", "");
    ring2 = getParameter("ring2", "");

    std::vector<int> VecMinRecall = readParaFromString(getParameter("minRecall","1,2,3,4,5,6,7,8"));
    for (int i = 0; i < (int)VecMinRecall.size(); i++){
        minRecalls[VecMinRecall[i]-1]=true;
        recall[VecMinRecall[i]-1]=true;
    }
    
    std::vector<int> VecMaxRecall = readParaFromString(getParameter("maxRecall",""));
    for (int i = 0; i < (int)VecMaxRecall.size(); i++){
        maxRecalls[VecMaxRecall[i]-1]=true;
        recall[VecMaxRecall[i]-1]=true;
    }
    
#ifdef DEBUG_NEMA
    std::cout<<"minRecall: ";
    for (int i = 0; i<8;i++)
    {
        std::cout<<minRecalls[i]<<'\t';
    }
    std::cout<<std::endl;
    
    std::cout<<"maxRecall: ";
    for (int i = 0; i<8;i++)
    {
        std::cout<<maxRecalls[i]<<'\t';
    }
    std::cout<<std::endl;
#endif
    barriers = getParameter("barrierPhases", "");
    coordinates = getParameter("coordinatePhases", getParameter("barrier2Phases",""));
    fixForceOff = StringUtils::toBool(getParameter("fixForceOff", "false"));
    offset = STEPS2TIME(_offset);
    myNextOffset = offset;
    whetherOutputState = StringUtils::toBool(getParameter("whetherOutputState", "false"));
    coordinateMode = StringUtils::toBool(getParameter("coordinate-mode", "false"));
    //print to check
#ifdef DEBUG_NEMA
    std::cout << "JunctionID = " << myID << std::endl;
    std::cout << "All parameters after calling constructor are: " << std::endl;
    std::cout << "myDetectorLength = " << myDetectorLength << std::endl;
    std::cout << "cycleLength = " << myCycleLength << std::endl;
    std::cout << "ring1 = " << ring1 << std::endl;
    std::cout << "ring2 = " << ring2 << std::endl;
    std::cout << "barriers = " << barriers << std::endl;
    std::cout << "coordinates = " << coordinates << std::endl;
    std::cout << "offset = " << offset << std::endl;
    std::cout << "whetherOutputState = " << whetherOutputState << std::endl;
    std::cout << "myShowDetectors = " << myShowDetectors << std::endl;
    std::cout << "coordinateMode = " << coordinateMode << std::endl;
    std::cout << "fixForceOff = " << fixForceOff << std::endl;
    std::cout << "You reach the end of constructor" << std::endl;
    std::cout << "****************************************\n";
#endif
}

NEMALogic::~NEMALogic() { }

void
NEMALogic::init(NLDetectorBuilder& nb) {
    //init the base path for output state
    outputStateFilePath = outputStateFilePath + "/" + myID + "_state_output";
    // std::cout << "outputStaetFilePath = " << outputStateFilePath << std::endl;
    //init cycleRefPoint
    cycleRefPoint = 0;

    //init outputStateFile
    if (whetherOutputState) {
        outputStateFile.open(outputStateFilePath);
        outputStateFile << "Output state changes:\n";
        outputStateFile.close();
    }
    //init phaseStartTime and phaseExpectedDuration
    int phaseNumber = 8;
    for (int i = 0; i < phaseNumber; i++) {
        phaseStartTime[i] = 0;
        phaseExpectedDuration[i] = 0;
    }

    //print to check
    //init minGreen, maxGreen, vehExt, red, and yellow
    for (MSPhaseDefinition* phase : myPhases) {
        int NEMAPhase = string2int(phase->getName());
        int i = NEMAPhase - 1;
        // std::string indexFromName = phase->getName();
        // std::stringstream ss(indexFromName);
        // int NEMAPhase = 0;
        // ss << NEMAPhase;
#ifdef DEBUG_NEMA
        std::cout << "NEMAIndex = " << NEMAPhase << ": ";
#endif
        minGreen[i] = STEPS2TIME(phase->minDuration);
        maxGreen[i] = STEPS2TIME(phase->maxDuration);
        nextMaxGreen[i] = maxGreen[i];
        vehExt[i] = STEPS2TIME(phase->vehext);
        yellowTime[i] = STEPS2TIME(phase->yellow);
        redTime[i] = STEPS2TIME(phase->red);
        //map state G index to laneIDs
        std::string state = phase->getState();
        std::set<std::string> laneIDs = getLaneIDsFromNEMAState(state);
        std::vector<std::string> laneIDs_vector;
        for (std::string laneID : laneIDs) {
            laneIDs_vector.push_back(laneID);
        }
        phase2ControllerLanesMap[NEMAPhase] = laneIDs_vector;
#ifdef DEBUG_NEMA
        std::cout << "minGreen = " << minGreen[i] << "; maxGreen = " << maxGreen[i] << "; vehext = " << vehExt[i] << "; yellow = " << yellowTime[i] << "; redTime = " << redTime[i] << std::endl;
#endif
    }


#ifdef DEBUG_NEMA
    //print to check the phase2ControllerLanesMap
    for (auto item : phase2ControllerLanesMap) {
        std::cout << "NEMA phase index = " << item.first << " have lanes: ";
        for (auto id : item.second) {
            std::cout << id << " ";
        }
        std::cout << std::endl;
    }
#endif


    //init rings
    rings.push_back(readParaFromString(ring1));
    rings.push_back(readParaFromString(ring2));



#ifdef DEBUG_NEMA
    //print to check
    for (int i = 0; i < (int)rings.size(); i++) {
        int count = 0;
        std::cout << "Ring" << i + 1 << " includes phases: \t";
        for (auto j : rings[i]) {
            count++;
            std::cout << j << " ";
            if (count == 2 || count == 4) {
                std::cout << " | ";
            }
        }
        std::cout << std::endl;
    }
#endif

    //init barriers
    barrierPhaseIndecies = readParaFromString(barriers);
    coordinatePhaseIndecies = readParaFromString(coordinates);

    //init the active index for rings and barriers
    activeRing1Index = 0;
    activeRing2Index = 0;
    activeRing1Phase = 0;
    activeRing2Phase = 0;

    for (int i = 0; (int)rings[0].size(); i++) {
        if (rings[0][i] != 0) {
            #ifdef DEBUG_NEMA
            std::cout << "rings[0]["<<i<<"] = " << rings[0][i] << std::endl;
            #endif
            activeRing1Index = i;
            activeRing1Phase = rings[0][activeRing1Index];
            break;
        }
    }
    for (int i = 0; (int)rings[1].size(); i++) {
        if (rings[1][i] != 0) {
            #ifdef DEBUG_NEMA
            std::cout << "rings[1]["<<i<<"] = " << rings[1][i] << std::endl;
            #endif
            activeRing2Index = i;
            activeRing2Phase = rings[1][activeRing2Index];
            break;
        }
    }
    int initialIndexRing [2] = { activeRing1Index, activeRing2Index};
    // calculate force offs
    for (int ringNumber = 0; ringNumber<2;ringNumber++){
        int length = (int)rings[ringNumber].size();
        int aPhaseNumber = rings[ringNumber][initialIndexRing[ringNumber]];
        int aPhaseIndex = aPhaseNumber -1;
        int nPhaseIndex = aPhaseIndex; //next phase
        int nPhaseNumber = aPhaseNumber;
        forceOffs[aPhaseNumber-1]=maxGreen[aPhaseNumber-1];

        #ifdef DEBUG_NEMA
        std::cout << "Phase  "<<aPhaseNumber <<": force off "<<forceOffs[aPhaseNumber-1]<<std::endl;
        #endif
        for (int i = initialIndexRing[ringNumber]+1; i < length; i++) {
            nPhaseNumber = rings[ringNumber][i];
            nPhaseIndex = nPhaseNumber -1;
            // std::cout <<" ring "<<ringNumber <<" i: "<<i<< " phase: "<<nPhaseNumber<< std::endl;
            if (nPhaseNumber != 0){
                forceOffs[nPhaseIndex] = forceOffs[aPhaseIndex] + maxGreen[nPhaseIndex] + yellowTime[aPhaseIndex]+redTime[aPhaseIndex];
                aPhaseNumber = nPhaseNumber;
                aPhaseIndex = nPhaseIndex;

                #ifdef DEBUG_NEMA
                std::cout << "- Phase "<<aPhaseNumber <<": force off "<<forceOffs[aPhaseIndex]<<std::endl;
                #endif
            }
        }
    }

    // calculate initial phases based on in cycle clock
    for (int ringNumber = 0; ringNumber<2;ringNumber++){
        int length = (int)rings[ringNumber].size();
        for (int i = initialIndexRing[ringNumber]; i < length; i++) {
            int aPhaseIndex = rings[ringNumber][i]-1;
            if (aPhaseIndex != -1){
                phaseCutOffs[aPhaseIndex] = forceOffs[aPhaseIndex]-minGreen[aPhaseIndex];
                #ifdef DEBUG_NEMA
                std::cout << "Phase "<<aPhaseIndex+1<<" cut off is "<<phaseCutOffs[aPhaseIndex]<<std::endl;
                #endif
            }
        }
    }
    
    // find the current in cycle time
    SUMOTime now = MSNet::getInstance()->getCurrentTimeStep();
    double currentTimeInSecond = STEPS2TIME(now);
    double currentInCycleTime = ModeCycle(currentTimeInSecond - cycleRefPoint - offset, myCycleLength);

    // find the initial phases
    for (int ringNumber = 0; ringNumber<2;ringNumber++){
        int length = (int)rings[ringNumber].size();
        int aPhaseIndex = -1;
        bool found=false;
        for (int i = initialIndexRing[ringNumber]; i < length; i++) {
            aPhaseIndex = rings[ringNumber][i]-1;
            if (aPhaseIndex != -1){
                if (currentInCycleTime<phaseCutOffs[aPhaseIndex]){
#ifdef DEBUG_NEMA
                    std::cout<<"current in cycle time="<<currentInCycleTime<<" phase: "<<aPhaseIndex<<std::endl;
#endif
                    found = true;
                    break;
                }
            }
        }
        if (!found){
            aPhaseIndex =rings[ringNumber][initialIndexRing[ringNumber]]-1; // if the break didn't get triggered, go back to the beginning.
        }
        #ifdef DEBUG_NEMA
        std::cout<<"current in cycle time="<<currentInCycleTime<<" ring "<<ringNumber<< " aphase: "<<aPhaseIndex+1<<std::endl;
        #endif
        if (ringNumber == 0){
            activeRing1Index = aPhaseIndex;
            activeRing1Phase = activeRing1Index + 1;
        }
        else{
            activeRing2Index = aPhaseIndex;
            activeRing2Phase = activeRing2Index + 1;
        }
    }



#ifdef DEBUG_NEMA
    //print to check the rings and barriers active phase
    std::cout << "After init, active ring1 phase is " << activeRing1Phase << std::endl;
    std::cout << "After init, active ring2 phase is " << activeRing2Phase << std::endl;


    //print to check the phase definition is correct
    std::cout << "Print to check NEMA phase definitions\n";
    for (auto p : myPhases) {
        std::cout << "index = " << p->getName() << "; ";
        std::cout << "duration (useless) = " << time2string(p->duration) << "; ";
        std::cout << "minDur = " << time2string(p->minDuration) << "; ";
        std::cout << "maxDur = " << time2string(p->maxDuration) << "; ";
        std::cout << "vehext = " << time2string(p->vehext) << "; ";
        std::cout << "yellow = " << time2string(p->yellow) << "; ";
        std::cout << "red = " << time2string(p->red) << "; ";
        std::cout << "state = " << p->getState() << std::endl;
    }
#endif

    //init the traffic light
    MSTrafficLightLogic::init(nb);
    assert(myLanes.size() > 0);
    //iterate through the lanes and build one E2 detector for each lane associated with the traffic light control junction
    for (const LaneVector& lanes : myLanes) {
        for (MSLane* const lane : lanes) {
            //decide the detector length
            double detector_length = 0;
            if (isLeftTurnLane(lane)) {
                detector_length = myDetectorLengthLeftTurnLane;
            } else {
                detector_length = myDetectorLength;
            }
            if (noVehicles(lane->getPermissions())) {
                // do not build detectors on green verges or sidewalks
                continue;
            }
            // Build detector and register them in the detector control
            if (myLaneDetectorMap.find(lane) == myLaneDetectorMap.end()) {
                MSE2Collector* det = nullptr;
                const std::string customID = getParameter(lane->getID());
                if (customID != "") {
                    det = dynamic_cast<MSE2Collector*>(MSNet::getInstance()->getDetectorControl().getTypedDetectors(SUMO_TAG_LANE_AREA_DETECTOR).get(customID));
                    if (det == nullptr) {
                        WRITE_ERROR("Unknown laneAreaDetector '" + customID + "' given as custom detector for NEMA tlLogic '" + getID() + "', program '" + getProgramID() + ".");
                        continue;
                    }
                    //set the detector to be visible in gui
                    det->setVisible(myShowDetectors);
                } else {
                    std::string id = "TLS_" + myID + "_" + myProgramID + "_E2DetectorOnLane_" + lane->getID();
                    // std::cout << "The detectorID = " << id << std::endl;
                    //createE2Detector() method will lead to bad detector showing in sumo-gui
                    //so it is better to use build2Detector() rather than createE2Detector()
                    // det = nb.createE2Detector(id, DU_TL_CONTROL, lane, INVALID_POSITION, lane->getLength(), myDetectorLength, 0, 0, 0, myVehicleTypes, myShowDetectors);
                    // MSNet::getInstance()->getDetectorControl().add(SUMO_TAG_LANE_AREA_DETECTOR, det, myFile, myFreq);
                    nb.buildE2Detector(id, //detectorID
                                       lane, //lane to build this detector
                                       INVALID_POSITION, // set the detector location by end point and length, so this one is set to invalue value so this parameter can be passed
                                       lane->getLength(), // set the end position of the detector at the end of the lane, which is right at the position of stop bar of a junction
                                       detector_length, //detector length
                                       myFile, // detector information output file
                                       myFreq, // detector reading interval
                                       0, // time-based threshold that decribes how much time has to pass until a vehicle is considerred as halting
                                       0, // speed threshold as halting
                                       0, // minimum dist to the next standing vehicle to make this vehicle count as a participant to the jam
                                       myVehicleTypes, //vehicle types to consider, if it is empty, meaning consider all types of vehicles
                                       false, // detector position check. More details could be found on SUMO web
                                       myShowDetectors, // whether to show detectors in sumo-gui
                                       0, //traffic light that triggers aggregation when swithing
                                       0); // outgoing lane that associated with the traffic light

                    //get the detector to be used in the lane detector map loading
                    det = dynamic_cast<MSE2Collector*>(MSNet::getInstance()->getDetectorControl().getTypedDetectors(SUMO_TAG_LANE_AREA_DETECTOR).get(id));
                }
                // print to check
                // std::cout << "E2Detector " << det->getID() << " is built on laneID = " << lane->getID() << std::endl;

                //map the detector to lane and lane to detector
                myLaneDetectorMap[lane] = det;
                myDetectorLaneMap[det] = lane;
                myDetectorInfoVector.push_back(DetectorInfo(det, (int)myPhases.size()));

            }
        }
    }
    //map NEMA phase to detectors
    // std::cout << "start of NEMA phase to detector map building " << std::endl;
    for (auto item : phase2ControllerLanesMap) {
        int NEMAPhaseIndex = item.first;
        std::vector<std::string> laneIDs = item.second;
        std::vector<MSE2Collector*> detectors;
        MSE2Collector* detector = nullptr;
        for (std::string laneID : laneIDs) {
            MSLane* lane = MSLane::dictionary(laneID);
            detector = myLaneDetectorMap[lane];
            detectors.push_back(detector);
        }
        phase2DetectorMap[NEMAPhaseIndex] = detectors;
    }
#ifdef DEBUG_NEMA
    // print to check phase2DetectorMap
    std::cout << "Print to check phase2DetectorMap" << std::endl;
    for (auto item : phase2DetectorMap) {
        std::cout << "The NEMA phase index = " << item.first << " has detectors: \n";
        for (auto det : item.second) {
            std::cout << '\t' << det->getID() << std::endl;
        }
    }
#endif

    R1State = activeRing1Phase;
    R2State = activeRing2Phase;

    // set the next phase to current for initialization
    myNextPhaseR1 = R1State;
    myNextPhaseR2 = R2State;

    // std::cout << "After init, R1State = " << R1State << std::endl;
    // std::cout << "After init, R2State = " << R2State << std::endl;

    R1RYG = 1;
    R2RYG = 1;

    wait4R1Green = false;
    wait4R2Green = false;

    r1barrier = barrierPhaseIndecies[0];
    r2barrier = barrierPhaseIndecies[1];

    r1coordinatePhase = coordinatePhaseIndecies[0];
    r2coordinatePhase = coordinatePhaseIndecies[1];

    // Create the barrier to phase mapping;
    constructBarrierMap(0, myRingBarrierMapping[0]);
    constructBarrierMap(1, myRingBarrierMapping[1]);


#ifdef DEBUG_NEMA
    std::cout << "After init, r1/r2 barrier phase = " << r1barrier << " and " << r2barrier << std::endl;
    std::cout << "After init, r1/r2 coordinate phase = " << r1coordinatePhase << " and " << r2coordinatePhase << std::endl;
#endif

    
    currentState = "";
    // currentR1State = myPhases[R1State - 1]->getState();
    // currentR2State = myPhases[R2State - 1]->getState();
    for (const MSPhaseDefinition* const p : myPhases) {
        if (R1State == string2int(p->getName())) {
            currentR1State = p->getState();
        }
        if (R2State == string2int(p->getName())) {
            currentR2State = p->getState();
        }
    }
#ifdef DEBUG_NEMA
    std::cout << "R1State = " << R1State << " and its state = " << currentR1State << std::endl;
    std::cout << "R2State = " << R2State << " and its state = " << currentR2State << std::endl;
#endif

    //Do not delete. SUMO traffic logic check.
    //SUMO check begin
    const SVCPermissions motorized = ~(SVC_PEDESTRIAN | SVC_BICYCLE);
    std::map<int, std::set<MSE2Collector*>> linkToDetectors;
    std::set<int> actuatedLinks;

    const int numLinks = (int)myLinks.size();
    std::vector<bool> neverMajor(numLinks, true);
    for (const MSPhaseDefinition* phase : myPhases) {
        const std::string& state = phase->getState();
        for (int i = 0; i < numLinks; i++) {
            if (state[i] == LINKSTATE_TL_GREEN_MAJOR) {
                neverMajor[i] = false;
            }
        }
    }
    std::vector<bool> oneLane(numLinks, false);
    for (int i = 0; i < numLinks; i++) {
        for (MSLane* lane : getLanesAt(i)) {
            int numMotorized = 0;
            for (MSLane* l : lane->getEdge().getLanes()) {
                if ((l->getPermissions() & motorized) != 0) {
                    numMotorized++;
                }
            }
            if (numMotorized == 1) {
                oneLane[i] = true;
                break;
            }
        }
    }

    for (const MSPhaseDefinition* phase : myPhases) {
        const int phaseIndex = (int)myDetectorForPhase.size();
        std::set<MSE2Collector*> detectors;
        if (phase->isActuted()) {
            const std::string& state = phase->getState();
            std::set<int> greenLinks;
            std::map<MSE2Collector*, std::set<int>> detectorLinks;

            for (int i = 0; i < numLinks; i++)  {
                if (state[i] == LINKSTATE_TL_GREEN_MAJOR
                        || (state[i] == LINKSTATE_TL_GREEN_MINOR
                            && ((neverMajor[i]  // check1a
                                 && hasMajor(state, getLanesAt(i))) // check1b
                                || oneLane[i])) // check1c
                   ) {
                    greenLinks.insert(i);
                    actuatedLinks.insert(i);
                }

                for (MSLane* lane : getLanesAt(i)) {
                    if (myLaneDetectorMap.count(lane) != 0) {
                        detectorLinks[myLaneDetectorMap[lane]].insert(i);
                    }
                }
            }
            for (auto& item : detectorLinks) {
                MSE2Collector* det = item.first;
                MSLane* detectorLane = myDetectorLaneMap[det];
                bool usable = true;
                // check 1
                for (int j : item.second) {
                    if (greenLinks.count(j) == 0) {
                        usable = false;
                    }
                }

                //check 2
                if (usable) {
                    for (MSLink* link : detectorLane->getLinkCont()) {
                        MSLane* next = link->getLane();
                        if (myLaneDetectorMap.count(next) != 0) {
                            MSE2Collector* nextDet = myLaneDetectorMap[next];
                            for (int j : detectorLinks[nextDet]) {
                                if (greenLinks.count(j) == 0) {
                                    usable = false;
                                    break;
                                }
                            }
                        }
                    }
                }

                if (usable) {
                    detectors.insert(item.first);
                    for (int j : item.second) {
                        linkToDetectors[j].insert(item.first);
                    }
                }
            }
            if (detectors.size() == 0) {
                WRITE_WARNINGF("At NEMA tlLogic '%', actuated phase % has no controlling detector", getID(), toString(phaseIndex));
            }
        }
        std::vector<DetectorInfo*> detectorInfos;
        myDetectorForPhase.push_back(detectorInfos);
        for (MSE2Collector* det : detectors) {
            for (DetectorInfo& detInfo : myDetectorInfoVector) {
                if (detInfo.det == det) {
                    myDetectorForPhase.back().push_back(&detInfo);
                    detInfo.servedPhase[phaseIndex] = true;
                }
            }
        }
    }

    for (int i : actuatedLinks) {
        if (linkToDetectors[i].size() == 0 && myLinks[i].size() > 0
                && (myLinks[i].front()->getLaneBefore()->getPermissions() & motorized) != 0) {
            WRITE_WARNINGF("At NEMA tlLogic '%, linkIndex % has no controlling detector", getID(), toString(i));
        }
    }
    myPhase.setName(toString(activeRing1Phase) + "+" + toString(activeRing2Phase));

#ifdef DEBUG_NEMA
    //std::cout << "reach the end of init()\n";
#endif
}


void 
NEMALogic::setNewSplits(std::vector<double> newSplits) {
    assert(newSplits.size() == 8);
    for (int i = 0; i < 8; i++) {
        nextMaxGreen[i] = newSplits[i] - yellowTime[i] - redTime[i];
    }
}


void 
NEMALogic::setNewMaxGreens(std::vector<double> newMaxGreens) {
    for (int i = 0; i < 8; i++) {
        nextMaxGreen[i] = newMaxGreens[i];
    }
}


void 
NEMALogic::setNewCycleLength(double newCycleLength) {
    myNextCycleLength = newCycleLength;
}


void
NEMALogic::setNewOffset(double newOffset) {
    myNextOffset = newOffset;
}

//helper methods

std::vector<int> NEMALogic::readParaFromString(std::string s) {
    std::vector<int> output;
    for (char c : s) {
        if (c >= '0' && c <= '9') {
            int temp = c - '0';
            output.push_back(temp);
        }
    }
    return output;
}

std::vector<std::string> NEMALogic::string2vector(std::string s) {
    std::vector<std::string> output;
    std::stringstream ss(s);
    while (ss.good()) {
        std::string substr;
        std::getline(ss, substr, ',');
        output.push_back(substr);
    }
#ifdef DEBUG_NEMA
    //print to check
    for (auto i : output) {
        std::cout << i << std::endl;
    }
#endif
    return output;
}

std::string NEMALogic::combineStates(std::string state1, std::string state2) {
    std::string output = "";
    if (state1.size() != state2.size()) {
        throw ProcessError("Different sizes of NEMA phase states. Please check the NEMA XML");
    }
    for (int i = 0; i < (int)state1.size(); i++) {
        char ch1 = state1[i];
        char ch2 = state2[i];

        // check through this order. 'G' overwrite 'g'.
        if (ch1 == 'G' || ch2 == 'G') {
            output += 'G';
        } else if (ch1 == 'g' || ch2 == 'g') {
            output += 'g';
        } else if (ch1 == 's' || ch2 == 's') {
            output += 's';
        } else if (ch1 == 'y' || ch2 == 'y') {
            output += 'y';
        } else if (ch1 == 'u' || ch2 == 'u') {
            output += 'u';
        } else if (ch1 == 'O' || ch2 == 'O') {
            output += 'O';
        } else if (ch1 == 'o' || ch2 == 'o') {
            output += 'o';
        } else {
            output += 'r';
        }
    }
    return output;
}

bool NEMALogic::isDetectorActivated(int phaseNumber) const{
    if ( phase2DetectorMap.find(phaseNumber) == phase2DetectorMap.end() ) {
        return false;
    } 
    else {    
        for (auto det : phase2DetectorMap.find(phaseNumber)->second) {
            if (det->getCurrentVehicleNumber() > 0) {
                return true;
            }
        }
        return false;
    }
}


std::map<std::string, double>
NEMALogic::getDetectorStates() const {
    std::map<std::string, double> result;
    for (auto item : myDetectorLaneMap) {
        result[item.first->getID()] = item.first->getCurrentVehicleNumber();
    }
    return result;
}


const MSPhaseDefinition&
NEMALogic::getCurrentPhaseDef() const {
    return myPhase;
}

SUMOTime
NEMALogic::trySwitch() {
    const std::string newState = NEMA_control();
    if (newState != myPhase.getState()) {
        myPhase.setState(newState);
        // ensure that SwitchCommand::execute notices a change
        myStep = 1 - myStep;
    }
    //std::cout << SIMTIME << " " << myPhase.getState() << "\n";
    return TIME2STEPS(1);
}


std::string
NEMALogic::NEMA_control() {
    std::string outputState = "";
    //controller starts
    SUMOTime now = MSNet::getInstance()->getCurrentTimeStep();
    double currentTimeInSecond = STEPS2TIME(now);

    #ifdef DEBUG_NEMA
    //print to check
    //I didn't use getTimeInCycle(). This is because the cycle reference point may change in the future.
    double currentInCycleTime = ModeCycle(currentTimeInSecond - cycleRefPoint - offset, myCycleLength);
    std::cout << "current time in cycle:\t"<< currentInCycleTime << "\t"<< "phases: "<<R1State<<'\t'<<R2State<< std::endl;
    #endif
    //int R1Phase = activeRing1Phase;
    int R1Phase = R1State;
    int R1Index = R1Phase - 1;

    double durationR1 = currentTimeInSecond - phaseStartTime[R1Index];
    double phaseStartTimeInCycleR1 = ModeCycle(phaseStartTime[R1Index] - cycleRefPoint - offset, myCycleLength);
    //ensure minGreen for each phase
    if (maxRecalls[R1Index]){
        phaseExpectedDuration[R1Index]=maxGreen[R1Index];
    }
    else{
        phaseExpectedDuration[R1Index] = MAX2(phaseExpectedDuration[R1Index], minGreen[R1Index]);
    }
    if ((R1Phase != r1coordinatePhase) || (!coordinateMode && vehExt[R1Index] > 0)) {
        if (isDetectorActivated(R1Phase)) {
            phaseExpectedDuration[R1Index] = MAX2(phaseExpectedDuration[R1Index], durationR1 + vehExt[R1Index]);
            if(fixForceOff){
                phaseExpectedDuration[R1Index] = MIN2(phaseExpectedDuration[R1Index], ModeCycle(forceOffs[R1Index]-phaseStartTimeInCycleR1,myCycleLength));
                #ifdef DEBUG_NEMA
                std::cout<<"R1 phase "<<R1State<<" forceOff "<<forceOffs[R1Index]<<"\tphase start "<<phaseStartTimeInCycleR1<<std::endl;
                #endif
            }
            else{
                phaseExpectedDuration[R1Index] = MIN2(phaseExpectedDuration[R1Index], maxGreen[R1Index]);
            }
        }
    }

    int R2Phase = R2State;
    int R2Index = R2Phase - 1;
    double durationR2 = currentTimeInSecond - phaseStartTime[R2Index];
    double phaseStartTimeInCycleR2 = ModeCycle(phaseStartTime[R2Index] - cycleRefPoint - offset, myCycleLength);
    
    if (maxRecalls[R2Index]){
        phaseExpectedDuration[R2Index]=maxGreen[R2Index];
    }
    else{
        phaseExpectedDuration[R2Index] = MAX2(phaseExpectedDuration[R2Index], minGreen[R2Index]);
    }
    if ((R2Phase != r2coordinatePhase && R2Phase >= 5) || (R2Phase >= 5 && !coordinateMode && vehExt[R2Index] > 0)) {
        if (isDetectorActivated(R2Phase)) {
            phaseExpectedDuration[R2Index] = MAX2(phaseExpectedDuration[R2Index], durationR2 + vehExt[R2Index]);
            if (fixForceOff){
                phaseExpectedDuration[R2Index] = MIN2(phaseExpectedDuration[R2Index], ModeCycle(forceOffs[R2Index]-phaseStartTimeInCycleR2,myCycleLength));
                #ifdef DEBUG_NEMA
                std::cout<<"R2 phase "<<R1State<<" forceOff "<<forceOffs[R2Index]<<"\tphase start "<<phaseStartTimeInCycleR2<<std::endl;
                #endif
            }
            else{
                phaseExpectedDuration[R2Index] = MIN2(phaseExpectedDuration[R2Index], maxGreen[R2Index]);
            }
        }
    }

    bool EndCurrentPhaseR1 = false;
    bool EndCurrentPhaseR2 = false;
    if (durationR1 >= phaseExpectedDuration[R1Index]) {
        EndCurrentPhaseR1 = true;
    }
    if (durationR2 >= phaseExpectedDuration[R2Index]) {
        EndCurrentPhaseR2 = true;
    }
    if (EndCurrentPhaseR1 && (R1Phase == r1barrier)) {
        if (!(EndCurrentPhaseR2 && R2Phase == r2barrier)) {
            //update expectedDuration
            EndCurrentPhaseR1 = false;
        }
    }
    if (EndCurrentPhaseR1 && (R1Phase == r1coordinatePhase)) {
        if (!EndCurrentPhaseR2 || R2Phase != r2coordinatePhase) {
            EndCurrentPhaseR1 = false;
        }
    }
    if (EndCurrentPhaseR2 && (R2Phase == r2barrier)) {
        if (!EndCurrentPhaseR1 || R1Phase != r1barrier) {
            EndCurrentPhaseR2 = false;
        }
    }
    if (EndCurrentPhaseR2 && (R2Phase == r2coordinatePhase)) {
        if (!EndCurrentPhaseR1 || R1Phase != r1coordinatePhase) {
            EndCurrentPhaseR2 = false;
        }
    }
    if (EndCurrentPhaseR1 && (!wait4R1Green)) {
        phaseEndTimeR1 = currentTimeInSecond;
        phaseExpectedDuration[R1Index] = 0;
        wait4R1Green = true;
    }

<<<<<<< HEAD
    //Enter transition phase in Ring2
    if (EndCurrentPhaseR2 && (!wait4R2Green)) {
        phaseEndTimeR2 = currentTimeInSecond;
        phaseExpectedDuration[R2Index] = 0;
        wait4R2Green = true;
    }

    // Calculate the next phase with knowledge of both rings
    // Next Phase should be calculated at the start of red or aka the last step of yellow
    bool calculate = false;
    if (wait4R1Green || wait4R2Green) {
        if ((currentTimeInSecond - phaseEndTimeR1 < (yellowTime[R1Index] + redTime[R1Index])) && (R1RYG == 0)){
            R1RYG = -1; //red
            calculate = true;
        }
        if (((currentTimeInSecond - phaseEndTimeR2) < (yellowTime[R2Index] + redTime[R2Index])) && (R2RYG == 0)){
            R2RYG = -1; //red
            calculate = true;
        }

        // Only calculate the next phase once, at the end of yellow. 
        // It's done here because it needs to know if one or both rings want to transisiton
        if (calculate){
            nextPhaseWrapper(R1Phase, R2Phase, wait4R1Green, wait4R2Green);
        }
    }


=======
    // Logic for Green Rest & Green Transfer
    // This requires a detector check. It should only be entered when the lights are green
    if ((EndCurrentPhaseR1 && R1RYG == 1) || (EndCurrentPhaseR2 && R2RYG == 1)){
        if (!coordinateMode && EndCurrentPhaseR1 && EndCurrentPhaseR2){
            // entry point to green rest. First check detector status, then determine if this should be up next.
            // Green rest is effectively the same as being perpetually past the minimum green timer but not changing
            if ((nextPhase(rings[0], R1Phase) == R1Phase) && (nextPhase(rings[1], R2Phase) == R2Phase)){
                // mark that the phases are not desired to end
                EndCurrentPhaseR1 = false;
                EndCurrentPhaseR2 = false;
                wait4R1Green = false;
                wait4R2Green = false;

                // Timing update. This logic should be checked the next step, so only add the simulation timestep.
                // Potential that this needs to be extended in the future.
                phaseEndTimeR1 += TS;
                phaseEndTimeR2 += TS;

                // setting the phase start time to current time - the minimum timer 
                // will still allow the phase to be extended with vehicle detection
                phaseStartTime[R1Index] = currentTimeInSecond - minGreen[R1Index];
                phaseStartTime[R2Index] = currentTimeInSecond - minGreen[R2Index];
            }
        }
    }

>>>>>>> d524bb3f
    //enter transtion phase for Ring1
    if (wait4R1Green) {
        if (currentTimeInSecond - phaseEndTimeR1 < yellowTime[R1Index]) {
            // Not removing this if statement for clarity on the transition timing
            R1RYG = 0; //yellow
        } else if (currentTimeInSecond - phaseEndTimeR1 < (yellowTime[R1Index] + redTime[R1Index])) {
            R1RYG = -1; //red
            // TODO: remove the 0.5 (it has timing issues with <1 timesteps)
            bool toUpdate = (currentTimeInSecond - phaseEndTimeR1) < yellowTime[R1Index] + 0.5;
            if (R1Phase == r1coordinatePhase && toUpdate) {
                for (int i = 0; i < 8; i++) {
                    maxGreen[i] = nextMaxGreen[i];
                }
                offset = myNextOffset;
                myCycleLength = myNextCycleLength;
            }
        } else {
            //next phase
            //time 10 R1Phase = 4. Checked
            // R1Phase = nextPhase(rings[0], R1Phase);
            R1Phase = myNextPhaseR1;
            //offset control not included for now
            R1RYG = 1; //green
            //update phaseStartTime
            phaseStartTime[R1Phase - 1] = currentTimeInSecond;

            R1State = R1Phase;
            if (R1Phase == r1coordinatePhase) {
                if (coordinateMode) {
                    phaseExpectedDuration[R1Phase - 1] = ModeCycle(myCycleLength - (currentTimeInSecond - cycleRefPoint - offset) - yellowTime[R1Phase - 1] - redTime[R1Phase - 1], myCycleLength);
                }
            }
            wait4R1Green = false;
        }
    }

    if (wait4R2Green) {
        if ((currentTimeInSecond - phaseEndTimeR2) < yellowTime[R2Index]) {
            R2RYG = 0;
        } else if ((currentTimeInSecond - phaseEndTimeR2) < (yellowTime[R2Index] + redTime[R2Index])) {
            R2RYG = -1;
        } else {
            R2Phase = myNextPhaseR2;
            // R2Phase = nextPhase(rings[1], R2Phase);
            R2RYG = 1;
            //update phaseStartTime
            phaseStartTime[R2Phase - 1] = currentTimeInSecond;
            R2State = R2Phase;
            if (R2Phase == r2coordinatePhase) {
                if (coordinateMode) {
                    phaseExpectedDuration[R2Phase - 1] = ModeCycle(myCycleLength - (currentTimeInSecond - cycleRefPoint - offset) - yellowTime[R2Phase - 1] - redTime[R2Phase - 1], myCycleLength);
                }

            }
            wait4R2Green = false;
        }
    }


    std::string state1 = "";
    for (auto p : myPhases) {
        if (R1State == string2int(p->getName())) {
            state1 = p->getState();
        }
    }
    state1 = transitionState(state1, R1RYG);
    currentR1State = state1;

    std::string state2 = "";
    for (auto p : myPhases) {
        if (R2State == string2int(p->getName())) {
            state2 = p->getState();
        }
    }
    state2 = transitionState(state2, R2RYG);
    currentR2State = state2;

    outputState = combineStates(state1, state2);

    if (currentState != outputState) {
        currentState = outputState;
        if (whetherOutputState) {
            outputStateFile.open(outputStateFilePath, std::ios_base::app);
            outputStateFile << currentTimeInSecond << "\t" << currentState << std::endl;
            outputStateFile.close();
        }

    }
    myPhase.setName(toString(R1Phase) + "+" + toString(R2Phase));
    return outputState;
}

int NEMALogic::nextPhase(std::vector<int> ring, int& currentPhase) {

    int length = (int)ring.size();
    int flag = 0;
    int nphase = 0; // next phase
    int i = 0; // i represents the distance
    int myIndex = 0;
    for (i = 0; i < length * 2; i++) {
        if (flag == 1) {
            if (ring[i % length] != 0) {
                int tempPhase = ring[i % length];
                if (recall[tempPhase-1] || isDetectorActivated(tempPhase)){
                    nphase=tempPhase;
                    break;
                }
                
#ifdef DEBUG_NEMA
                else{
                    std::cout<<"phase "<<tempPhase<<" was skipped"<<std::endl;
                }
#endif
            }
        }
        if (ring[i % length] == currentPhase) {
            flag = 1;
            myIndex = i;
        }
    }
    if (nphase !=0){
        currentPhase = nphase;
        return i;
    }
    else{
        // this should only occur in the subset
        currentPhase = ring[myIndex % length + 1];
        return i;
    }
}


void NEMALogic::constructBarrierMap(int ring, std::vector<std::vector<int>> &barrierMap){
    int flag = 0;
    std::vector<int> barrierOne;
    std::vector<int> barrierTwo;
    for (int localPhase : rings[ring]){
        if (!flag){
            barrierOne.push_back(localPhase);
            if ((localPhase == r1coordinatePhase && ring == 0) || (localPhase == r2coordinatePhase && ring == 1)){
              flag = 1;
            };
        } else {
            barrierTwo.push_back(localPhase);
        }
    };
    barrierMap.push_back(barrierOne);
    barrierMap.push_back(barrierTwo);
};

int NEMALogic::findBarrier(int phase, int ring) {
    int barrier = 0;
    for (int localPhase : myRingBarrierMapping[ring][1]){
        if (phase == localPhase){
            barrier = 1;
            break;
        }
    }
    return barrier;
}


void NEMALogic::nextPhaseWrapper(int R1Phase, int R2Phase, bool toUpdateR1, bool toUpdateR2) {
    // Only 1 or both can be !toUpdate (otherwise we wouldn't be in this situation)
    if (!toUpdateR1){
        int r1BarrierNum = findBarrier(R1Phase, 0);
        nextPhase(myRingBarrierMapping[1][r1BarrierNum], R2Phase);
        // If we aren't updating both, the search range is only the subset of values on the same side of the barrier
        // Actually, I believe that in any other mode than fully-actuated, the next phase must be the barrier.
        // fully-actuated behavior will be captured in setting of toUpdateR1 etc... 
        // The next phase is as simple as moving to the barrier, as the 
        // myNextPhaseR2 = r1BarrierNum > 0? r2barrier: r2coordinatePhase;
        myNextPhaseR2 = R2Phase;
    } else if (!toUpdateR2){
        int r2BarrierNum = findBarrier(R2Phase, 1);
        nextPhase(myRingBarrierMapping[0][r2BarrierNum], R1Phase);
        // myNextPhaseR1 = r2BarrierNum > 0? r1barrier: r1coordinatePhase;
        myNextPhaseR1 = R1Phase;
    } else {
        // Both can be updated. We should take the change requiring the least distance travelled around the loop, 
        // and then recalculate the other ring if it is not in the same barrier
        int localR1Phase = R1Phase;
        int localR2Phase = R2Phase;
        int r1Distance = nextPhase(rings[0], localR1Phase);
        int r2Distance = nextPhase(rings[1], localR2Phase);
        int r1Barrier = findBarrier(localR1Phase, 0);
        int r2Barrier = findBarrier(localR2Phase, 1);
        if ((r1Distance <= r2Distance) && (r1Barrier != r2Barrier)){
            nextPhase(myRingBarrierMapping[1][r1Barrier], R2Phase);
            localR2Phase = R2Phase;
        } else if ((r1Distance > r2Distance) && (r1Barrier != r2Barrier)){
            nextPhase(myRingBarrierMapping[0][r2Barrier], R1Phase);
            localR1Phase = R1Phase;
        };
        myNextPhaseR1 = localR1Phase;
        myNextPhaseR2 = localR2Phase;
    };
};

//b should be the base of mode
double NEMALogic::ModeCycle(double a, double b) {
    double c = a - b;
    while (c >= b) {
        c = c - b;
    }
    while (c < 0) { //should be minimum green (or may be  not)
        c += b;
    }
    return c;
}

std::string NEMALogic::transitionState(std::string curState, int RYG) {
    std::string newState = "";
    if (RYG == 1) {
        //Green
        newState = curState;

    } else if (RYG == -1) {
        // red
        for (char ch : curState) {
            UNUSED_PARAMETER(ch);
            newState += 'r';
        }
    } else {
        // yellow
        for (char ch : curState) {
            if (ch == 'G' || ch == 'g') {
                newState += 'y';
            } else {
                newState += ch;
            }
        }
    }
    return newState;

}


std::set<std::string> NEMALogic::getLaneIDsFromNEMAState(std::string state) {
    std::set<std::string> output;
    const MSTrafficLightLogic::LinkVectorVector& linkV = MSNet::getInstance()->getTLSControl().get(myID).getActive()->getLinks();
    for (int i = 0; i < (int)state.size(); i++) {
        char ch = state[i];
        if (ch == 'G') {
            for (auto link : linkV[i]) {
                output.insert(link->getLaneBefore()->getID());
            }
        }
    }
    return output;
}

bool NEMALogic::isLeftTurnLane(const MSLane* const lane) const {
    const std::vector<MSLink*> links = lane->getLinkCont();
    if (links.size() == 1 && links.front()->getDirection() == LinkDirection::LEFT) {
        return true;;
    }
    return false;
}

bool
NEMALogic::hasMajor(const std::string& state, const LaneVector& lanes) const {
    for (int i = 0; i < (int)state.size(); i++) {
        if (state[i] == LINKSTATE_TL_GREEN_MAJOR) {
            for (MSLane* cand : getLanesAt(i)) {
                for (MSLane* lane : lanes) {
                    if (lane == cand) {
                        return true;
                    }
                }
            }
        }
    }
    return false;
}


void
NEMALogic::activateProgram() {
    MSTrafficLightLogic::activateProgram();
    for (auto& item : myLaneDetectorMap) {
        item.second->setVisible(true);
    }
}

void
NEMALogic::deactivateProgram() {
    MSTrafficLightLogic::deactivateProgram();
    for (auto& item : myLaneDetectorMap) {
        item.second->setVisible(false);
    }
}

void
NEMALogic::setShowDetectors(bool show) {
    myShowDetectors = show;
    for (auto& item : myLaneDetectorMap) {
        item.second->setVisible(myShowDetectors);
    }
}

int NEMALogic::string2int(std::string s) {
    std::stringstream ss(s);
    int ret = 0;
    ss >> ret;
    return ret;
}


const std::string
NEMALogic::getParameter(const std::string& key, const std::string defaultValue) const {
    if (StringUtils::startsWith(key, "NEMA.")) {
        if (key == "NEMA.phaseCall") {
            std::string out_str=std::to_string(isDetectorActivated(1));
            for (int i = 2; i<=8; i++)
            {
                out_str+=",";
                out_str+=std::to_string(isDetectorActivated(i));
            }
            return out_str;
        } else {
            throw InvalidArgument("Unsupported parameter '" + key + "' for NEMA controller '" + getID() + "'");
        }
    }
    else {
        return Parameterised::getParameter(key, defaultValue);
    }
}


void
NEMALogic::setParameter(const std::string& key, const std::string& value) {
    if (StringUtils::startsWith(key, "NEMA.")) {
        if (key == "NEMA.splits" || key == "NEMA.maxGreens") {
            //splits="2.0 3.0 4.0 5.0 2.0 3.0 4.0 5.0"
            const std::vector<std::string>& tmp = StringTokenizer(value).getVector();
            if (tmp.size() != 8) {
                throw InvalidArgument("Parameter '" + key + "' for NEMA controller '" + getID() + "' requires 8 space-separated values");
            }
            std::vector<double> timing;
            for (const std::string& s : tmp) {
                timing.push_back(StringUtils::toDouble(s));
            }
            if (key == "NEMA.maxGreens") {
                setNewMaxGreens(timing);
            } else {
                setNewSplits(timing);
            }
        } else if (key == "NEMA.cycleLength") {
            setNewCycleLength(StringUtils::toDouble(value));
        } else if (key == "NEMA.offset") {
            setNewOffset(StringUtils::toDouble(value));
        } else {
            throw InvalidArgument("Unsupported parameter '" + key + "' for NEMA controller '" + getID() + "'");
        }
    }
    Parameterised::setParameter(key, value);
}<|MERGE_RESOLUTION|>--- conflicted
+++ resolved
@@ -843,7 +843,6 @@
         wait4R1Green = true;
     }
 
-<<<<<<< HEAD
     //Enter transition phase in Ring2
     if (EndCurrentPhaseR2 && (!wait4R2Green)) {
         phaseEndTimeR2 = currentTimeInSecond;
@@ -851,28 +850,7 @@
         wait4R2Green = true;
     }
 
-    // Calculate the next phase with knowledge of both rings
-    // Next Phase should be calculated at the start of red or aka the last step of yellow
-    bool calculate = false;
-    if (wait4R1Green || wait4R2Green) {
-        if ((currentTimeInSecond - phaseEndTimeR1 < (yellowTime[R1Index] + redTime[R1Index])) && (R1RYG == 0)){
-            R1RYG = -1; //red
-            calculate = true;
-        }
-        if (((currentTimeInSecond - phaseEndTimeR2) < (yellowTime[R2Index] + redTime[R2Index])) && (R2RYG == 0)){
-            R2RYG = -1; //red
-            calculate = true;
-        }
-
-        // Only calculate the next phase once, at the end of yellow. 
-        // It's done here because it needs to know if one or both rings want to transisiton
-        if (calculate){
-            nextPhaseWrapper(R1Phase, R2Phase, wait4R1Green, wait4R2Green);
-        }
-    }
-
-
-=======
+    
     // Logic for Green Rest & Green Transfer
     // This requires a detector check. It should only be entered when the lights are green
     if ((EndCurrentPhaseR1 && R1RYG == 1) || (EndCurrentPhaseR2 && R2RYG == 1)){
@@ -899,7 +877,26 @@
         }
     }
 
->>>>>>> d524bb3f
+    // Calculate the next phase with knowledge of both rings
+    // Next Phase should be calculated at the start of red or aka the last step of yellow
+    bool calculate = false;
+    if (wait4R1Green || wait4R2Green) {
+        if ((currentTimeInSecond - phaseEndTimeR1 < (yellowTime[R1Index] + redTime[R1Index])) && (R1RYG == 0)){
+            R1RYG = -1; //red
+            calculate = true;
+        }
+        if (((currentTimeInSecond - phaseEndTimeR2) < (yellowTime[R2Index] + redTime[R2Index])) && (R2RYG == 0)){
+            R2RYG = -1; //red
+            calculate = true;
+        }
+
+        // Only calculate the next phase once, at the end of yellow. 
+        // It's done here because it needs to know if one or both rings want to transisiton
+        if (calculate){
+            nextPhaseWrapper(R1Phase, R2Phase, wait4R1Green, wait4R2Green);
+        }
+    }
+
     //enter transtion phase for Ring1
     if (wait4R1Green) {
         if (currentTimeInSecond - phaseEndTimeR1 < yellowTime[R1Index]) {
