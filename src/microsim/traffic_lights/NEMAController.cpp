--- conflicted
+++ resolved
@@ -106,7 +106,7 @@
     myNextOffset = offset;
     whetherOutputState = StringUtils::toBool(getParameter("whetherOutputState", "false"));
     coordinateMode = StringUtils::toBool(getParameter("coordinate-mode", "false"));
-    greenTransfer = StringUtils::toBool(getParameter("greenTransfer", "false"));
+    greenTransfer = StringUtils::toBool(getParameter("greenTransfer", "true"));
     //print to check
 #ifdef DEBUG_NEMA
     std::cout << "JunctionID = " << myID << std::endl;
@@ -122,6 +122,7 @@
     std::cout << "myShowDetectors = " << myShowDetectors << std::endl;
     std::cout << "coordinateMode = " << coordinateMode << std::endl;
     std::cout << "fixForceOff = " << fixForceOff << std::endl;
+    std::cout << "greenTransfer = " << greenTransfer << std::endl;
     std::cout << "You reach the end of constructor" << std::endl;
     std::cout << "****************************************\n";
 #endif
@@ -768,11 +769,7 @@
     else{
         phaseExpectedDuration[R1Index] = MAX2(phaseExpectedDuration[R1Index], minGreen[R1Index]);
     }
-<<<<<<< HEAD
-    if ((R1Phase != r1coordinatePhase) || (!coordinateMode && vehExt[R1Index] > 0)) {
-=======
     if (((R1Phase != r1coordinatePhase) || (!coordinateMode && vehExt[R1Index] > 0)) && (R1RYG == 1)) {
->>>>>>> 8abe7036
         if (isDetectorActivated(R1Phase)) {
             phaseExpectedDuration[R1Index] = MAX2(phaseExpectedDuration[R1Index], durationR1 + vehExt[R1Index]);
             if(fixForceOff){
@@ -821,21 +818,39 @@
     if (durationR2 >= phaseExpectedDuration[R2Index]) {
         EndCurrentPhaseR2 = true;
     }
+    if (EndCurrentPhaseR1 && (R1Phase == r1barrier)) {
+        if (!(EndCurrentPhaseR2 && R2Phase == r2barrier)) {
+            //update expectedDuration
+            EndCurrentPhaseR1 = false;
+        }
+    }
+    if (EndCurrentPhaseR1 && (R1Phase == r1coordinatePhase)) {
+        if (!EndCurrentPhaseR2 || R2Phase != r2coordinatePhase) {
+            EndCurrentPhaseR1 = false;
+        }
+    }
+    if (EndCurrentPhaseR2 && (R2Phase == r2barrier)) {
+        if (!EndCurrentPhaseR1 || R1Phase != r1barrier) {
+            EndCurrentPhaseR2 = false;
+        }
+    }
+    if (EndCurrentPhaseR2 && (R2Phase == r2coordinatePhase)) {
+        if (!EndCurrentPhaseR1 || R1Phase != r1coordinatePhase) {
+            EndCurrentPhaseR2 = false;
+        }
+    }
     if (EndCurrentPhaseR1 && (!wait4R1Green)) {
         phaseEndTimeR1 = currentTimeInSecond;
         phaseExpectedDuration[R1Index] = 0;
         wait4R1Green = true;
     }
-
     //Enter transition phase in Ring2
     if (EndCurrentPhaseR2 && (!wait4R2Green)) {
         phaseEndTimeR2 = currentTimeInSecond;
         phaseExpectedDuration[R2Index] = 0;
         wait4R2Green = true;
     }
-<<<<<<< HEAD
-
-    
+
     // Logic for Green Rest & Green Transfer
     // This requires a detector check. It should only be entered when the lights are green
     if ((EndCurrentPhaseR1 && R1RYG == 1) || (EndCurrentPhaseR2 && R2RYG == 1)){
@@ -845,76 +860,10 @@
             int tempR1Phase = R1Phase;
             nextPhase(rings[0], tempR1Phase);
 
-            int tempR2Phase;
+            int tempR2Phase = R2Phase;
             nextPhase(rings[1], tempR2Phase);
 
             if ((tempR1Phase == R1Phase) && (tempR2Phase == R2Phase)){
-                // mark that the phases are not desired to end
-                EndCurrentPhaseR1 = false;
-                EndCurrentPhaseR2 = false;
-                wait4R1Green = false;
-                wait4R2Green = false;
-
-                // Timing update. This logic should be checked the next step, so only add the simulation timestep.
-                // Potential that this needs to be extended in the future.
-                phaseEndTimeR1 += TS;
-                phaseEndTimeR2 += TS;
-
-                // setting the phase start time to current time - the minimum timer 
-                // will still allow the phase to be extended with vehicle detection
-                phaseStartTime[R1Index] = currentTimeInSecond - minGreen[R1Index];
-                phaseStartTime[R2Index] = currentTimeInSecond - minGreen[R2Index];
-            }
-        }
-    }
-
-    // Calculate the next phase with knowledge of both rings
-    // Next Phase should be calculated at the start of red or aka the last step of yellow
-    bool calculate = false;
-    if (wait4R1Green || wait4R2Green) {
-        if ((currentTimeInSecond - phaseEndTimeR1 >= yellowTime[R1Index]) && (R1RYG == 0)){
-            R1RYG = -1; //red
-            calculate = true;
-        }
-        if ((currentTimeInSecond - phaseEndTimeR2 >= yellowTime[R2Index]) && (R2RYG == 0)){
-            R2RYG = -1; //red
-            calculate = true;
-        }
-
-        // Only calculate the next phase once, at the end of yellow. 
-        // It's done here because it needs to know if one or both rings want to transisiton
-        if (calculate){
-            nextPhaseWrapper(R1Phase, R2Phase, wait4R1Green, wait4R2Green);
-        }
-    }
-=======
-    if (EndCurrentPhaseR2 && (R2Phase == r2barrier)) {
-        if (!EndCurrentPhaseR1 || R1Phase != r1barrier) {
-            // This logic is flawed. The controller should be able to transition from [3, 8] -> [2, 6] even 
-            // when the controller has a barrier at [4, 8] 
-            // Not sure why this was implemented
-            // EndCurrentPhaseR2 = false;
-            
-        }
-    }
-    if (EndCurrentPhaseR2 && (R2Phase == r2coordinatePhase)) {
-        if (!EndCurrentPhaseR1 || R1Phase != r1coordinatePhase) {
-            // EndCurrentPhaseR2 = false;
-        }
-    }
-    if (EndCurrentPhaseR1 && (!wait4R1Green)) {
-        phaseEndTimeR1 = currentTimeInSecond;
-        phaseExpectedDuration[R1Index] = 0;
-        wait4R1Green = true;
-    }
-
-    // Logic for Green Rest & Green Transfer
-    // This requires a detector check. It should only be entered when the lights are green
-    if ((EndCurrentPhaseR1 && R1RYG == 1) || (EndCurrentPhaseR2 && R2RYG == 1)){
-        if (!coordinateMode && EndCurrentPhaseR1 && EndCurrentPhaseR2){
-            // entry point to green rest. First check detector status, then determine if this should be up next.
-            // Green rest is effectively the same as being perpetually past the minimum green timer but not changing
-            if ((nextPhase(rings[0], R1Phase) == R1Phase) && (nextPhase(rings[1], R2Phase) == R2Phase)){
                 // mark that the phases are not desired to end
                 EndCurrentPhaseR1 = false;
                 EndCurrentPhaseR2 = false;
@@ -959,22 +908,16 @@
         }
     }
 
-    //Enter transition phase in Ring2
-    if (EndCurrentPhaseR2 && (!wait4R2Green)) {
-        phaseEndTimeR2 = currentTimeInSecond;
-        phaseExpectedDuration[R2Index] = 0;
-        wait4R2Green = true;
-    }
 
     // Calculate the next phase with knowledge of both rings
     // Next Phase should be calculated at the start of red or aka the last step of yellow
     bool calculate = false;
     if (wait4R1Green || wait4R2Green) {
-        if ((currentTimeInSecond - phaseEndTimeR1 < (yellowTime[R1Index] + redTime[R1Index])) && (R1RYG == 0)){
+        if ((currentTimeInSecond - phaseEndTimeR1 >= yellowTime[R1Index]) && (R1RYG == 0)){
             R1RYG = -1; //red
             calculate = true;
         }
-        if (((currentTimeInSecond - phaseEndTimeR2) < (yellowTime[R2Index] + redTime[R2Index])) && (R2RYG == 0)){
+        if ((currentTimeInSecond - phaseEndTimeR2 >= yellowTime[R2Index]) && (R2RYG == 0)){
             R2RYG = -1; //red
             calculate = true;
         }
@@ -985,8 +928,6 @@
             nextPhaseWrapper(R1Phase, R2Phase, wait4R1Green, wait4R2Green);
         }
     }
-
->>>>>>> 8abe7036
 
     //enter transtion phase for Ring1
     if (wait4R1Green) {
@@ -1127,11 +1068,7 @@
     for (int localPhase : rings[ring]){
         if (!flag){
             barrierOne.push_back(localPhase);
-<<<<<<< HEAD
             if (((localPhase == r1coordinatePhase || localPhase == r1barrier) && ring == 0) || ((localPhase == r2coordinatePhase || localPhase == r2barrier) && ring == 1)){
-=======
-            if ((localPhase == r1coordinatePhase && ring == 0) || (localPhase == r2coordinatePhase && ring == 1)){
->>>>>>> 8abe7036
               flag = 1;
             };
         } else {
