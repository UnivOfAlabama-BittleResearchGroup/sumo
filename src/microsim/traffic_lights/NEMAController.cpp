--- conflicted
+++ resolved
@@ -843,7 +843,6 @@
         wait4R1Green = true;
     }
 
-<<<<<<< HEAD
     // Logic for Green Rest & Green Transfer
     // This requires a detector check. It should only be entered when the lights are green
     if ((EndCurrentPhaseR1 && R1RYG == 1) || (EndCurrentPhaseR2 && R2RYG == 1)){
@@ -876,16 +875,25 @@
                 // Difference is that the extention time does nothing in green transfer
                 // This is the same as perpetually being past the maximum timer but not transitioning
                 // Recalls do take effect here 
-                // if (!isDetectorActivated() && !recall[ - 1]){
-                //     EndCurrentPhaseR1 = false;
-                //     wait4R1Green = false;
-                //     phaseEndTimeR1 += TS;
-                // } 
-            }
-        }
-    }
-
-=======
+                int barrier = findBarrier(R1Phase, 0);
+                int potentialNextPhase = myRingBarrierMapping[0][barrier].back();
+                if (!isDetectorActivated(potentialNextPhase) && !recall[potentialNextPhase - 1]){
+                    EndCurrentPhaseR1 = false;
+                    wait4R1Green = false;
+                    phaseEndTimeR1 += TS;
+                } 
+            }else{
+                int barrier = findBarrier(R2Phase, 1);
+                int potentialNextPhase = myRingBarrierMapping[1][barrier].back();
+                if (!isDetectorActivated(potentialNextPhase) && !recall[potentialNextPhase - 1]){
+                    EndCurrentPhaseR2 = false;
+                    wait4R2Green = false;
+                    phaseEndTimeR2 += TS;
+                } 
+            }
+        }
+    }
+
     //Enter transition phase in Ring2
     if (EndCurrentPhaseR2 && (!wait4R2Green)) {
         phaseEndTimeR2 = currentTimeInSecond;
@@ -914,7 +922,6 @@
     }
 
 
->>>>>>> 28746465
     //enter transtion phase for Ring1
     if (wait4R1Green) {
         if (currentTimeInSecond - phaseEndTimeR1 < yellowTime[R1Index]) {
