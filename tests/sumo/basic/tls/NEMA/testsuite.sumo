# Copy of basic
basic

# Copy of basic
custom_detector

# test param fixForceOff for different demand levels
fixForceOff

# inputs that should be reported as problematic
errors

# fully actuated mode tests
fully_actuated

# test green rest
<<<<<<< HEAD
green_rest
=======
green_rest

# test green transfer
green_transfer
>>>>>>> 8abe7036
<|MERGE_RESOLUTION|>--- conflicted
+++ resolved
@@ -14,11 +14,7 @@
 fully_actuated
 
 # test green rest
-<<<<<<< HEAD
-green_rest
-=======
 green_rest
 
 # test green transfer
-green_transfer
->>>>>>> 8abe7036
+green_transfer